.. ##
.. ## Copyright (c) 2016-19, Lawrence Livermore National Security, LLC.
.. ##
.. ## Produced at the Lawrence Livermore National Laboratory
.. ##
.. ## LLNL-CODE-689114
.. ##
.. ## All rights reserved.
.. ##
.. ## This file is part of RAJA.
.. ##
.. ## For details about use and distribution, please read RAJA/LICENSE.
.. ##

.. _tiledmatrixtranspose-label:

----------------------
Tiled Matrix Transpose
----------------------

Key RAJA features shown in this example:

  * ``RAJA::kernel`` usage with multiple lambdas
  * ``RAJA::statement::Tile`` policy type

In this example, we compute the transpose of an input matrix 
:math:`A` of size :math:`N_r \times N_c` and store the result in a second 
matrix :math:`At` of size :math:`N_c \times N_r`.

We compute the matrix transpose using a tiling algorithm, which iterates 
over tiles of the matrix A and performs a transpose copy of a tile without 
explicitly storing the tile. The algorithm is expressed as a collection 
of outer and inner for-loops. Iterations of the inner loop will
transpose tile entries; while outer loops will iterate over
the tiles needed to compute the transpose. 

We start with a non-RAJA C++ implementation, where we choose tile
dimensions smaller than the matrix dimensions. Note that we do not assume 
that tiles divide evenly the number of rows and and columns of the matrix.
However, we do assume square tiles.

.. literalinclude:: ../../../../examples/tut_tiled-matrix-transpose.cpp
                   :lines: 75-76,96

Next, we calculate the number of tiles needed to carryout the transpose.

.. literalinclude:: ../../../../examples/tut_tiled-matrix-transpose.cpp
                   :lines: 99-100

Then, the C++ implementation may look like the following:

.. literalinclude:: ../../../../examples/tut_tiled-matrix-transpose.cpp
                   :lines: 118-139

<<<<<<< HEAD
Note that we include an bounds check in the code to avoid indexing out of
bounds when the tiles do not divide the matrix dimensions evenly.
=======
Note that we include a bounds check in the code to avoid indexing out of
bounds when the tile sizes do not divide the matrix dimensions evenly.
>>>>>>> 0c7b9a1b

^^^^^^^^^^^^^^^^^^^^^
RAJA::kernel Variant
^^^^^^^^^^^^^^^^^^^^^

For the ``RAJA::kernel`` variant, we use ``RAJA::statement::Tile`` types
for the outer loop tiling, with ``RAJA::statement::tile_fixed`` parameters
which identify the tile dimensions. The ``RAJA::statement::Tile`` types 
compute the number of tiles needed to iterate over all matrix entries in each
dimension and generate iteration index values within the bounds of the
associated iteration space. The complete sequential RAJA variant is given below:

.. literalinclude:: ../../../../examples/tut_tiled-matrix-transpose.cpp
                   :lines: 167-183

The file ``RAJA/examples/tut_tiled-matrix-transpose.cpp`` contains the complete working example code for the examples described in this section, including
OpenMP and CUDA variants.

A more advanced version using RAJA local arrays for CPU cache blocking and
using GPU shared memory is discussed in :ref:`matrixtransposelocalarray-label`.
<|MERGE_RESOLUTION|>--- conflicted
+++ resolved
@@ -52,13 +52,8 @@
 .. literalinclude:: ../../../../examples/tut_tiled-matrix-transpose.cpp
                    :lines: 118-139
 
-<<<<<<< HEAD
-Note that we include an bounds check in the code to avoid indexing out of
-bounds when the tiles do not divide the matrix dimensions evenly.
-=======
 Note that we include a bounds check in the code to avoid indexing out of
 bounds when the tile sizes do not divide the matrix dimensions evenly.
->>>>>>> 0c7b9a1b
 
 ^^^^^^^^^^^^^^^^^^^^^
 RAJA::kernel Variant
