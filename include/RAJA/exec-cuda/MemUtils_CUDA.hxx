/*!
 ******************************************************************************
 *
 * \file
 *
 * \brief   Header file defining prototypes for routines used to manage
 *          memory for CUDA reductions and other operations.
 *
 ******************************************************************************
 */

#ifndef RAJA_MemUtils_CUDA_HXX
#define RAJA_MemUtils_CUDA_HXX

#include "RAJA/config.hxx"

#if defined(RAJA_ENABLE_CUDA)

//~~~~~~~~~~~~~~~~~~~~~~~~~~~~~~~~~~~~~~~~~~~~~~~~~~~~~~~~~~~~~~~~~~~~~~~~~~~//
// Copyright (c) 2016, Lawrence Livermore National Security, LLC.
//
// Produced at the Lawrence Livermore National Laboratory
//
// LLNL-CODE-689114
//
// All rights reserved.
//
// This file is part of RAJA.
//
// For additional details, please also read raja/README-license.txt.
//
// Redistribution and use in source and binary forms, with or without
// modification, are permitted provided that the following conditions are met:
//
// * Redistributions of source code must retain the above copyright notice,
//   this list of conditions and the disclaimer below.
//
// * Redistributions in binary form must reproduce the above copyright notice,
//   this list of conditions and the disclaimer (as noted below) in the
//   documentation and/or other materials provided with the distribution.
//
// * Neither the name of the LLNS/LLNL nor the names of its contributors may
//   be used to endorse or promote products derived from this software without
//   specific prior written permission.
//
// THIS SOFTWARE IS PROVIDED BY THE COPYRIGHT HOLDERS AND CONTRIBUTORS "AS IS"
// AND ANY EXPRESS OR IMPLIED WARRANTIES, INCLUDING, BUT NOT LIMITED TO, THE
// IMPLIED WARRANTIES OF MERCHANTABILITY AND FITNESS FOR A PARTICULAR PURPOSE
// ARE DISCLAIMED. IN NO EVENT SHALL LAWRENCE LIVERMORE NATIONAL SECURITY,
// LLC, THE U.S. DEPARTMENT OF ENERGY OR CONTRIBUTORS BE LIABLE FOR ANY
// DIRECT, INDIRECT, INCIDENTAL, SPECIAL, EXEMPLARY, OR CONSEQUENTIAL
// DAMAGES  (INCLUDING, BUT NOT LIMITED TO, PROCUREMENT OF SUBSTITUTE GOODS
// OR SERVICES; LOSS OF USE, DATA, OR PROFITS; OR BUSINESS INTERRUPTION)
// HOWEVER CAUSED AND ON ANY THEORY OF LIABILITY, WHETHER IN CONTRACT,
// STRICT LIABILITY, OR TORT (INCLUDING NEGLIGENCE OR OTHERWISE) ARISING
// IN ANY WAY OUT OF THE USE OF THIS SOFTWARE, EVEN IF ADVISED OF THE
// POSSIBILITY OF SUCH DAMAGE.
//
//~~~~~~~~~~~~~~~~~~~~~~~~~~~~~~~~~~~~~~~~~~~~~~~~~~~~~~~~~~~~~~~~~~~~~~~~~~~//

#include "RAJA/int_datatypes.hxx"

namespace RAJA
{

/// Size of reduction memory block for each reducer object (value based on
/// rough estimate of "worst case" -- need to think more about this...
#define RAJA_CUDA_REDUCE_BLOCK_LENGTH (1024 + 8) * 16

/// Reduction Tallies are computed into a small block to minimize UM migration
#define RAJA_CUDA_REDUCE_TALLY_LENGTH RAJA_MAX_REDUCE_VARS

///
/// Typedef defining common data type for RAJA-Cuda reduction data blocks
/// (use this in all cases to avoid type confusion).
///
typedef double CudaReductionBlockDataType;

///
/// Struct used to hold current reduced value and corresponding index
/// for "loc" reduction operations.
///
struct CudaReductionLocBlockDataType {
  CudaReductionBlockDataType val;
  Index_type idx;
};

///
/// Struct used to hold current reduction tally value for reduction operations.
///
struct CudaReductionBlockTallyType {
  CudaReductionBlockDataType tally;
<<<<<<< HEAD
} CudaReductionBlockTallyType;
=======
  CudaReductionBlockDataType initVal;
};
>>>>>>> 6d335433

/*!
*************************************************************************
*
* Return next available valid reduction id, or complain and exit if
* no valid id is available.
*
*************************************************************************
*/
int getCudaReductionId();

/*!
*************************************************************************
*
* Release given redution id and make inactive.
*
*************************************************************************
*/
void releaseCudaReductionId(int id);

CudaReductionBlockTallyType* getCudaReductionTallyBlock(int id);

/*!
 ******************************************************************************
 *
 * \brief  Free managed memory block used in RAJA-Cuda reductions.
 *
 ******************************************************************************
 */

void freeCudaReductionTallyBlock();

/*!
 ******************************************************************************
 *
 * \brief  Return pointers into shared memory blocks for RAJA-CUDA reduction
 *         with given id.
 *
 *         Allocates data block if it isn't allocated already.
 *
 * NOTE: Block size will be:
 *
 *          sizeof(CudaReductionBlockDataType) *
 *            RAJA_MAX_REDUCE_VARS * ( RAJA_CUDA_REDUCE_BLOCK_LENGTH + 1 + 1 )
 *
 *       For each reducer object, we want a chunk of managed memory that
 *       holds RAJA_CUDA_REDUCE_BLOCK_LENGTH slots for the reduction
 *       value for each thread, a single slot for the global reduced value
 *       across grid blocks, and a single slot for the max grid size
 *
 ******************************************************************************
 */
CudaReductionBlockDataType* getCudaReductionMemBlock(int id);
///
CudaReductionLocBlockDataType* getCudaReductionLocMemBlock(int id);

/*!
 ******************************************************************************
 *
 * \brief  Free managed memory blocks used in RAJA-Cuda reductions.
 *
 ******************************************************************************
 */
void freeCudaReductionMemBlock();
///
void freeCudaReductionLocMemBlock();

}  // closing brace for RAJA namespace

#endif  // closing endif for RAJA_ENABLE_CUDA

#endif  // closing endif for header file include guard<|MERGE_RESOLUTION|>--- conflicted
+++ resolved
@@ -80,22 +80,18 @@
 /// Struct used to hold current reduced value and corresponding index
 /// for "loc" reduction operations.
 ///
-struct CudaReductionLocBlockDataType {
+typedef struct {
   CudaReductionBlockDataType val;
   Index_type idx;
-};
+} CudaReductionLocBlockDataType;
+
 
 ///
 /// Struct used to hold current reduction tally value for reduction operations.
 ///
-struct CudaReductionBlockTallyType {
+typedef struct CudaReductionBlockTallyType {
   CudaReductionBlockDataType tally;
-<<<<<<< HEAD
 } CudaReductionBlockTallyType;
-=======
-  CudaReductionBlockDataType initVal;
-};
->>>>>>> 6d335433
 
 /*!
 *************************************************************************
