/*!
 ******************************************************************************
 *
 * \file
 *
 * \brief   Header file containing RAJA reduction templates for CUDA execution.
 *
 *          These methods should work on any platform that supports
 *          CUDA devices.
 *
 ******************************************************************************
 */

#ifndef RAJA_reduce_cuda_HXX
#define RAJA_reduce_cuda_HXX

#include "RAJA/config.hxx"

#if defined(RAJA_ENABLE_CUDA)

//~~~~~~~~~~~~~~~~~~~~~~~~~~~~~~~~~~~~~~~~~~~~~~~~~~~~~~~~~~~~~~~~~~~~~~~~~~~//
// Copyright (c) 2016, Lawrence Livermore National Security, LLC.
//
// Produced at the Lawrence Livermore National Laboratory
//
// LLNL-CODE-689114
//
// All rights reserved.
//
// This file is part of RAJA.
//
// For additional details, please also read raja/README-license.txt.
//
// Redistribution and use in source and binary forms, with or without
// modification, are permitted provided that the following conditions are met:
//
// * Redistributions of source code must retain the above copyright notice,
//   this list of conditions and the disclaimer below.
//
// * Redistributions in binary form must reproduce the above copyright notice,
//   this list of conditions and the disclaimer (as noted below) in the
//   documentation and/or other materials provided with the distribution.
//
// * Neither the name of the LLNS/LLNL nor the names of its contributors may
//   be used to endorse or promote products derived from this software without
//   specific prior written permission.
//
// THIS SOFTWARE IS PROVIDED BY THE COPYRIGHT HOLDERS AND CONTRIBUTORS "AS IS"
// AND ANY EXPRESS OR IMPLIED WARRANTIES, INCLUDING, BUT NOT LIMITED TO, THE
// IMPLIED WARRANTIES OF MERCHANTABILITY AND FITNESS FOR A PARTICULAR PURPOSE
// ARE DISCLAIMED. IN NO EVENT SHALL LAWRENCE LIVERMORE NATIONAL SECURITY,
// LLC, THE U.S. DEPARTMENT OF ENERGY OR CONTRIBUTORS BE LIABLE FOR ANY
// DIRECT, INDIRECT, INCIDENTAL, SPECIAL, EXEMPLARY, OR CONSEQUENTIAL
// DAMAGES  (INCLUDING, BUT NOT LIMITED TO, PROCUREMENT OF SUBSTITUTE GOODS
// OR SERVICES; LOSS OF USE, DATA, OR PROFITS; OR BUSINESS INTERRUPTION)
// HOWEVER CAUSED AND ON ANY THEORY OF LIABILITY, WHETHER IN CONTRACT,
// STRICT LIABILITY, OR TORT (INCLUDING NEGLIGENCE OR OTHERWISE) ARISING
// IN ANY WAY OUT OF THE USE OF THIS SOFTWARE, EVEN IF ADVISED OF THE
// POSSIBILITY OF SUCH DAMAGE.
//
//~~~~~~~~~~~~~~~~~~~~~~~~~~~~~~~~~~~~~~~~~~~~~~~~~~~~~~~~~~~~~~~~~~~~~~~~~~~//

#include <cassert>

#include "RAJA/int_datatypes.hxx"

#include "RAJA/reducers.hxx"

#include "RAJA/exec-cuda/MemUtils_CUDA.hxx"

#include "RAJA/exec-cuda/raja_cudaerrchk.hxx"


namespace RAJA
{


/*!
 ******************************************************************************
 *
 * \brief Method to shuffle 32b registers in sum reduction.
 *
 ******************************************************************************
 */
__device__ __forceinline__ double shfl_xor(double var, int laneMask)
{
  int lo = __shfl_xor(__double2loint(var), laneMask);
  int hi = __shfl_xor(__double2hiint(var), laneMask);
  return __hiloint2double(hi, lo);
}

// The following atomic functions need to be outside of the RAJA namespace
#include <cuda.h>

//
// Three different variants of min/max reductions can be run by choosing
// one of these macros. Only one should be defined!!!
//
//#define RAJA_USE_ATOMIC_ONE
#define RAJA_USE_ATOMIC_TWO
//#define RAJA_USE_NO_ATOMICS

#if 0
#define ull_to_double(x) __longlong_as_double(reinterpret_cast<long long>(x))

#define double_to_ull(x) \
  reinterpret_cast<unsigned long long>(__double_as_longlong(x))
#else
#define ull_to_double(x) __longlong_as_double(x)

#define double_to_ull(x) __double_as_longlong(x)
#endif

template <typename T>
__device__ inline void _atomicMin(T *address, T value)
{
  atomicMin(address, value);
}

template <typename T>
__device__ inline void _atomicMax(T *address, T value)
{
  atomicMax(address, value);
}

template <typename T>
__device__ inline void _atomicAdd(T *address, T value)
{
  atomicAdd(address, value);
}

#if defined(RAJA_USE_ATOMIC_ONE)
/*!
 ******************************************************************************
 *
 * \brief Atomic min and max update methods used to gather current
 *        min or max reduction value.
 *
 ******************************************************************************
 */
template <>
__device__ inline void _atomicMin(double *address, double value)
{
  double temp = *(reinterpret_cast<double volatile *>(address));
  if (temp > value) {
    unsigned long long oldval, newval, readback;
    oldval = double_to_ull(temp);
    newval = double_to_ull(value);
    unsigned long long *address_as_ull =
        reinterpret_cast<unsigned long long *>(address);

    while ((readback = atomicCAS(address_as_ull, oldval, newval)) != oldval) {
      oldval = readback;
      newval = double_to_ull(RAJA_MIN(ull_to_double(oldval), value));
    }
  }
}
///
template <>
__device__ inline void _atomicMin(float *address, float value)
{
  float temp = *(reinterpret_cast<float volatile *>(address));
  if (temp > value) {
    int oldval, newval, readback;
    oldval = __float_as_int(temp);
    newval = __float_as_int(value);
    int *address_as_i = reinterpret_cast<int *>(address);

    while ((readback = atomicCAS(address_as_i, oldval, newval)) != oldval) {
      oldval = readback;
      newval = __float_as_int(RAJA_MIN(__int_as_float(oldval), value));
    }
  }
}
///
template <>
__device__ inline void _atomicMax(double *address, double value)
{
  double temp = *(reinterpret_cast<double volatile *>(address));
  if (temp < value) {
    unsigned long long oldval, newval, readback;
    oldval = double_to_ull(temp);
    newval = double_to_ull(value);
    unsigned long long *address_as_ull =
        reinterpret_cast<unsigned long long *>(address);

    while ((readback = atomicCAS(address_as_ull, oldval, newval)) != oldval) {
      oldval = readback;
      newval = double_to_ull(RAJA_MAX(ull_to_double(oldval), value));
    }
  }
}
///
template <>
__device__ inline void _atomicMax(float *address, float value)
{
  float temp = *(reinterpret_cast<float volatile *>(address));
  if (temp < value) {
    int oldval, newval, readback;
    oldval = __float_as_int(temp);
    newval = __float_as_int(value);
    int *address_as_i = reinterpret_cast<int *>(address);

    while ((readback = atomicCAS(address_as_i, oldval, newval)) != oldval) {
      oldval = readback;
      newval = __float_as_int(RAJA_MAX(__int_as_float(oldval), value));
    }
  }
}
#if !defined(__CUDA_ARCH__) || __CUDA_ARCH__ >= 350
/// don't specialize for 64-bit min/max if they exist
#else
/// implement 64-bit min/max if they don't exist
template <>
__device__ inline void _atomicMin(unsigned long long int *address,
                                  unsigned long long int value)
{
  unsigned long long int temp =
      *(reinterpret_cast<unsigned long long int volatile *>(address));
  if (temp > value) {
    unsigned long long int oldval, newval;
    oldval = temp;
    newval = value;

    while ((readback = atomicCAS(address, oldval, newval)) != oldval) {
      oldval = readback;
      newval = RAJA_MIN(oldval, value);
    }
  }
  return readback;
}
///
template <>
__device__ inline void _atomicMax(unsigned long long int *address,
                                  unsigned long long int value)
{
  unsigned long long int readback =
      *(reinterpret_cast<unsigned long long int volatile *>(address));
  if (readback < value) {
    unsigned long long int oldval, newval;
    oldval = readback;
    newval = value;

    while ((readback = atomicCAS(address, oldval, newval)) != oldval) {
      oldval = readback;
      newval = RAJA_MAX(oldval, value);
    }
  }
  return readback;
}
#endif

#if !defined(__CUDA_ARCH__) || __CUDA_ARCH__ >= 600
/// don't specialize for 64-bit add if it exists
#else
///
template <>
__device__ inline void _atomicAdd(double *address, double value)
{
  unsigned long long oldval, newval, readback;

  oldval = __double_as_longlong(*address);
  newval = __double_as_longlong(__longlong_as_double(oldval) + value);
  while ((readback = atomicCAS((unsigned long long *)address, oldval, newval))
         != oldval) {
    oldval = readback;
    newval = __double_as_longlong(__longlong_as_double(oldval) + value);
  }
}
#endif

#elif defined(RAJA_USE_ATOMIC_TWO)

/*!
 ******************************************************************************
 *
 * \brief Alternative atomic min and max update methods used to gather current
 *        min or max reduction value.
 *
 *        These appear to be more robust than the ones above, not sure why.
 *
 ******************************************************************************
 */
template <>
__device__ inline void _atomicMin(double *address, double value)
{
  double temp = *(reinterpret_cast<double volatile *>(address));
  if (temp > value) {
    unsigned long long *address_as_ull =
        reinterpret_cast<unsigned long long *>(address);

    unsigned long long assumed;
    unsigned long long oldval = double_to_ull(temp);
    do {
      assumed = oldval;
      oldval =
          atomicCAS(address_as_ull,
                    assumed,
                    double_to_ull(RAJA_MIN(ull_to_double(assumed), value)));
    } while (assumed != oldval);
  }
}
///
template <>
__device__ inline void _atomicMin(float *address, float value)
{
  float temp = *(reinterpret_cast<float volatile *>(address));
  if (temp > value) {
    int *address_as_i = (int *)address;
    int assumed;
    int oldval = __float_as_int(temp);
    do {
      assumed = oldval;
      oldval =
          atomicCAS(address_as_i,
                    assumed,
                    __float_as_int(RAJA_MIN(__int_as_float(assumed), value)));
    } while (assumed != oldval);
  }
}
///
template <>
__device__ inline void _atomicMax(double *address, double value)
{
  double temp = *(reinterpret_cast<double volatile *>(address));
  if (temp < value) {
    unsigned long long *address_as_ull =
        reinterpret_cast<unsigned long long *>(address);

    unsigned long long assumed;
    unsigned long long oldval = double_to_ull(temp);
    do {
      assumed = oldval;
      oldval =
          atomicCAS(address_as_ull,
                    assumed,
                    double_to_ull(RAJA_MAX(ull_to_double(assumed), value)));
    } while (assumed != oldval);
  }
}
///
template <>
__device__ inline void _atomicMax(float *address, float value)
{
  float temp = *(reinterpret_cast<float volatile *>(address));
  if (temp < value) {
    int *address_as_i = (int *)address;
    int assumed;
    int oldval = __float_as_int(temp);
    do {
      assumed = oldval;
      oldval =
          atomicCAS(address_as_i,
                    assumed,
                    __float_as_int(RAJA_MAX(__int_as_float(assumed), value)));
    } while (assumed != oldval);
  }
}

#if !defined(__CUDA_ARCH__) || __CUDA_ARCH__ >= 350
/// don't specialize for 64-bit min/max if they exist
#else
///
template <>
__device__ inline void _atomicMin(unsigned long long int *address,
                                  unsigned long long int value)
{
  unsigned long long int temp =
      *(reinterpret_cast<unsigned long long int volatile *>(address));
  if (temp > value) {
    unsigned long long int assumed;
    unsigned long long int oldval = temp;
    do {
      assumed = oldval;
      oldval = atomicCAS(address, assumed, RAJA_MIN(assumed, value));
    } while (assumed != oldval);
  }
}
///
template <>
__device__ inline void _atomicMax(unsigned long long int *address,
                                  unsigned long long int value)
{
  unsigned long long int temp =
      *(reinterpret_cast<unsigned long long int volatile *>(address));
  if (temp < value) {
    unsigned long long int assumed;
    unsigned long long int oldval = temp;
    do {
      assumed = oldval;
      oldval = atomicCAS(address, assumed, RAJA_MAX(assumed, value));
    } while (assumed != oldval);
  }
}
#endif

#if !defined(__CUDA_ARCH__) || __CUDA_ARCH__ >= 600
/// don't specialize for doubles if they exist
#else
///
template <>
__device__ inline void _atomicAdd(double *address, double value)
{
  unsigned long long int *address_as_ull = (unsigned long long int *)address;
  unsigned long long int oldval = *address_as_ull, assumed;

  do {
    assumed = oldval;
    oldval =
        atomicCAS(address_as_ull,
                  assumed,
                  __double_as_longlong(__longlong_as_double(oldval) + value));
  } while (assumed != oldval);
}
#endif

#elif defined(RAJA_USE_NO_ATOMICS)

// Noting to do here...

#else

#error one of the options for using/not using atomics must be specified

#endif

//
//////////////////////////////////////////////////////////////////////
//
// Reduction classes.
//
//////////////////////////////////////////////////////////////////////
//

/*!
 ******************************************************************************
 *
 * \brief  Min reduction class template for use in CUDA kernels.
 *
 *         For usage example, see reducers.hxx.
 *
 ******************************************************************************
 */
template <size_t BLOCK_SIZE, typename T>
class ReduceMin<cuda_reduce<BLOCK_SIZE>, T>
{
public:
  //
  // Constructor takes initial reduction value (default ctor is disabled).
  //
  // Note: Ctor only executes on the host.
  //
  explicit ReduceMin(T init_val)
  {
    m_is_copy = false;
    m_myID = getCudaReductionId();
    getCudaReductionTallyBlock(m_myID,
                               (void **)&m_tally_host,
                               (void **)&m_tally_device);
    m_tally_host->tally = init_val;
  }

  //
  // Copy ctor executes on both host and device.
  //
  __host__ __device__
  ReduceMin(const ReduceMin<cuda_reduce<BLOCK_SIZE>, T> &other)
  {
    *this = other;
    m_is_copy = true;
#if defined(__CUDA_ARCH__)
    extern __shared__ unsigned char sd_block[];
    T *sd = reinterpret_cast<T *>(&sd_block[m_smem_offset]);

    int threadId = threadIdx.x + blockDim.x * threadIdx.y
                   + (blockDim.x * blockDim.y) * threadIdx.z;

    int threads = blockDim.x * blockDim.y * blockDim.z;

    if (threadId == 0) {
      assert(threads <= BLOCK_SIZE);
    }

    // initialize shared memory
    T val = m_tally_device->tally;
    for (int i = BLOCK_SIZE / 2; i > 0; i /= 2) {
      // this descends all the way to 1
      if (threadId < i) {
        sd[threadId + i] = val;
      }
    }
    if (threadId < 1) {
      sd[threadId] = val;
    }

    __syncthreads();
#else
    m_smem_offset = getCudaSharedmemOffset(m_myID, sizeof(T) * BLOCK_SIZE);
#endif
  }

  //
  // Destruction on host releases the global shared memory block chunk for
  // reduction id and id itself for others to use.
  //
  // Note: destructor executes on both host and device.
  //
  __host__ __device__ ~ReduceMin<cuda_reduce<BLOCK_SIZE>, T>()
  {
#if defined(__CUDA_ARCH__)
    extern __shared__ unsigned char sd_block[];
    T *sd = reinterpret_cast<T *>(&sd_block[m_smem_offset]);

    int threadId = threadIdx.x + blockDim.x * threadIdx.y
                   + (blockDim.x * blockDim.y) * threadIdx.z;

    __syncthreads();

    for (int i = BLOCK_SIZE / 2; i >= WARP_SIZE; i /= 2) {
      if (threadId < i) {
        sd[threadId] = RAJA_MIN(sd[threadId], sd[threadId + i]);
      }
      __syncthreads();
    }

    for (int i = WARP_SIZE / 2; i > 0; i /= 2) {
      if (threadId < i) {
        sd[threadId] = RAJA_MIN(sd[threadId], sd[threadId + i]);
      }
    }

    if (threadId < 1) {
      _atomicMin<T>(&m_tally_device->tally, sd[threadId]);
    }
#else
#endif

    if (!m_is_copy) {
#if defined(__CUDA_ARCH__)
#else
      releaseCudaReductionTallyBlock(m_myID);
      releaseCudaReductionId(m_myID);
#endif
    }
  }

  //
  // Operator that returns reduced min value.
  //
  // Note: accessor only executes on host.
  //
  operator T()
  {
    beforeCudaReadTallyBlock();
    return m_tally_host->tally;
  }

  //
  // Method that returns reduced min value.
  //
  // Note: accessor only executes on host.
  //
  T get() { return operator T(); }

  //
  // Method that updates min value in proper device memory block locations.
  //
  // Note: only operates on device.
  //
  __device__ ReduceMin<cuda_reduce<BLOCK_SIZE>, T> const &min(T val) const
  {
    extern __shared__ unsigned char sd_block[];
    T *sd = reinterpret_cast<T *>(&sd_block[m_smem_offset]);

    int threadId = threadIdx.x + blockDim.x * threadIdx.y
                   + (blockDim.x * blockDim.y) * threadIdx.z;

    sd[threadId] = RAJA_MIN(sd[threadId], val);

    return *this;
  }

private:
  //
  // Default ctor is declared private and not implemented.
  //
  ReduceMin<cuda_reduce<BLOCK_SIZE>, T>();

  CudaReductionTallyTypeAtomic<T> *m_tally_host = nullptr;

  CudaReductionTallyTypeAtomic<T> *m_tally_device = nullptr;

  int m_myID = -1;

  int m_smem_offset = -1;

  bool m_is_copy = false;

  // Sanity checks for block size
  static constexpr bool powerOfTwoCheck = (!(BLOCK_SIZE & (BLOCK_SIZE - 1)));
  static constexpr bool reasonableRangeCheck =
      ((BLOCK_SIZE >= 32) && (BLOCK_SIZE <= 1024));
  static constexpr bool sizeofcheck =
      ((sizeof(T) <= sizeof(CudaReductionDummyDataType))
       && (sizeof(CudaReductionTallyType<T>)
           <= sizeof(CudaReductionDummyTallyType))
       && (sizeof(CudaReductionBlockType<T>)
           <= sizeof(CudaReductionDummyBlockType)));
  static_assert(powerOfTwoCheck, "Error: block sizes must be a power of 2");
  static_assert(reasonableRangeCheck,
                "Error: block sizes must be between 32 and 1024");
  static_assert(
      sizeofcheck,
      "Error: type must be of size <= " MACROSTR(RAJA_CUDA_REDUCE_VAR_MAXSIZE));
};

/*!
 ******************************************************************************
 *
 * \brief  Max reduction class template for use in CUDA kernels.
 *
 *         For usage example, see reducers.hxx.
 *
 ******************************************************************************
 */
template <size_t BLOCK_SIZE, typename T>
class ReduceMax<cuda_reduce<BLOCK_SIZE>, T>
{
public:
  //
  // Constructor takes initial reduction value (default ctor is disabled).
  //
  // Note: Ctor only executes on the host.
  //
  explicit ReduceMax(T init_val)
  {
    m_is_copy = false;
    m_myID = getCudaReductionId();
    getCudaReductionTallyBlock(m_myID,
                               (void **)&m_tally_host,
                               (void **)&m_tally_device);
    m_tally_host->tally = init_val;
  }

  //
  // Copy ctor executes on both host and device.
  //
  __host__ __device__
  ReduceMax(const ReduceMax<cuda_reduce<BLOCK_SIZE>, T> &other)
  {
    *this = other;
    m_is_copy = true;
#if defined(__CUDA_ARCH__)
    extern __shared__ unsigned char sd_block[];
    T *sd = reinterpret_cast<T *>(&sd_block[m_smem_offset]);

    int threadId = threadIdx.x + blockDim.x * threadIdx.y
                   + (blockDim.x * blockDim.y) * threadIdx.z;

    int threads = blockDim.x * blockDim.y * blockDim.z;

    if (threadId == 0) {
      assert(threads <= BLOCK_SIZE);
    }

    // initialize shared memory
    T val = m_tally_device->tally;
    for (int i = BLOCK_SIZE / 2; i > 0; i /= 2) {
      // this descends all the way to 1
      if (threadId < i) {
        sd[threadId + i] = val;
      }
    }
    if (threadId < 1) {
      sd[threadId] = val;
    }

    __syncthreads();
#else
    m_smem_offset = getCudaSharedmemOffset(m_myID, sizeof(T) * BLOCK_SIZE);
#endif
  }

  //
  // Destruction on host releases the global shared memory block chunk for
  // reduction id and id itself for others to use.
  //
  // Note: destructor executes on both host and device.
  //
  __host__ __device__ ~ReduceMax<cuda_reduce<BLOCK_SIZE>, T>()
  {
#if defined(__CUDA_ARCH__)
    extern __shared__ unsigned char sd_block[];
    T *sd = reinterpret_cast<T *>(&sd_block[m_smem_offset]);

    int threadId = threadIdx.x + blockDim.x * threadIdx.y
                   + (blockDim.x * blockDim.y) * threadIdx.z;

    __syncthreads();

    for (int i = BLOCK_SIZE / 2; i >= WARP_SIZE; i /= 2) {
      if (threadId < i) {
        sd[threadId] = RAJA_MAX(sd[threadId], sd[threadId + i]);
      }
      __syncthreads();
    }

    for (int i = WARP_SIZE / 2; i > 0; i /= 2) {
      if (threadId < i) {
        sd[threadId] = RAJA_MAX(sd[threadId], sd[threadId + i]);
      }
    }

    if (threadId < 1) {
      _atomicMax<T>(&m_tally_device->tally, sd[threadId]);
    }
#else
#endif

    if (!m_is_copy) {
#if defined(__CUDA_ARCH__)
#else
      releaseCudaReductionTallyBlock(m_myID);
      releaseCudaReductionId(m_myID);
#endif
    }
  }

  //
  // Operator that returns reduced max value.
  //
  // Note: accessor only executes on host.
  //
  operator T()
  {
    beforeCudaReadTallyBlock();
    return m_tally_host->tally;
  }

  //
  // Method that returns reduced max value.
  //
  // Note: accessor only executes on host.
  //
  T get() { return operator T(); }

  //
  // Method that updates max value in proper device memory block locations.
  //
  // Note: only operates on device.
  //
  __device__ ReduceMax<cuda_reduce<BLOCK_SIZE>, T> const &max(T val) const
  {
    extern __shared__ unsigned char sd_block[];
    T *sd = reinterpret_cast<T *>(&sd_block[m_smem_offset]);

    int threadId = threadIdx.x + blockDim.x * threadIdx.y
                   + (blockDim.x * blockDim.y) * threadIdx.z;

    sd[threadId] = RAJA_MAX(sd[threadId], val);

    return *this;
  }

private:
  //
  // Default ctor is declared private and not implemented.
  //
  ReduceMax<cuda_reduce<BLOCK_SIZE>, T>();

  CudaReductionTallyTypeAtomic<T> *m_tally_host = nullptr;

  CudaReductionTallyTypeAtomic<T> *m_tally_device = nullptr;

  int m_myID = -1;

  int m_smem_offset = -1;

  bool m_is_copy = false;

  // Sanity checks for block size
  static constexpr bool powerOfTwoCheck = (!(BLOCK_SIZE & (BLOCK_SIZE - 1)));
  static constexpr bool reasonableRangeCheck =
      ((BLOCK_SIZE >= 32) && (BLOCK_SIZE <= 1024));
  static constexpr bool sizeofcheck =
      ((sizeof(T) <= sizeof(CudaReductionDummyDataType))
       && (sizeof(CudaReductionTallyType<T>)
           <= sizeof(CudaReductionDummyTallyType))
       && (sizeof(CudaReductionBlockType<T>)
           <= sizeof(CudaReductionDummyBlockType)));
  static_assert(powerOfTwoCheck, "Error: block sizes must be a power of 2");
  static_assert(reasonableRangeCheck,
                "Error: block sizes must be between 32 and 1024");
  static_assert(
      sizeofcheck,
      "Error: type must be of size <= " MACROSTR(RAJA_CUDA_REDUCE_VAR_MAXSIZE));
};

/*!
 ******************************************************************************
 *
 * \brief  Sum reduction class template for use in CUDA kernel.
 *
 *         For usage example, see reducers.hxx.
 *
 ******************************************************************************
 */
template <size_t BLOCK_SIZE, typename T>
class ReduceSum<cuda_reduce<BLOCK_SIZE>, T>
{
public:
  //
  // Constructor takes initial reduction value (default ctor is disabled).
  //
  // Note: Ctor only executes on the host.
  //
  explicit ReduceSum(T init_val)
  {
    m_is_copy = false;
    m_myID = getCudaReductionId();
    getCudaReductionMemBlock(m_myID, (void **)&m_blockdata);
    getCudaReductionTallyBlock(m_myID,
                               (void **)&m_tally_host,
                               (void **)&m_tally_device);
    m_tally_host->tally = init_val;
    m_tally_host->maxGridSize = static_cast<GridSizeType>(0);
    m_tally_host->retiredBlocks = static_cast<GridSizeType>(0);
  }

  //
  // Copy ctor executes on both host and device.
  //
  __host__ __device__
  ReduceSum(const ReduceSum<cuda_reduce<BLOCK_SIZE>, T> &other)
  {
    *this = other;
    m_is_copy = true;
#if defined(__CUDA_ARCH__)
    extern __shared__ unsigned char sd_block[];
    T *sd = reinterpret_cast<T *>(&sd_block[m_smem_offset]);

    int blockId = blockIdx.x + blockIdx.y * gridDim.x
                  + gridDim.x * gridDim.y * blockIdx.z;

    int threadId = threadIdx.x + blockDim.x * threadIdx.y
                   + (blockDim.x * blockDim.y) * threadIdx.z;

    int threads = blockDim.x * blockDim.y * blockDim.z;
    int blocks = gridDim.x * gridDim.y * gridDim.z;

    if (blockId + threadId == 0) {
      assert(threads <= BLOCK_SIZE);
      m_tally_device->maxGridSize =
          RAJA_MAX(blocks, m_tally_device->maxGridSize);
    }

    // initialize shared memory
    T val = static_cast<T>(0);
    for (int i = BLOCK_SIZE / 2; i > 0; i /= 2) {
      // this descends all the way to 1
      if (threadId < i) {
        sd[threadId + i] = val;
      }
    }
    if (threadId < 1) {
      sd[threadId] = val;
    }

    __syncthreads();
#else
    m_smem_offset = getCudaSharedmemOffset(m_myID, sizeof(T) * BLOCK_SIZE);
#endif
  }

  //
  // Destruction on host releases the global shared memory block chunk for
  // reduction id and id itself for others to use.
  //
  // Note: destructor executes on both host and device.
  //
  __host__ __device__ ~ReduceSum<cuda_reduce<BLOCK_SIZE>, T>()
  {
#if defined(__CUDA_ARCH__)
    extern __shared__ unsigned char sd_block[];
    T *sd = reinterpret_cast<T *>(&sd_block[m_smem_offset]);

    int blockId = blockIdx.x + blockIdx.y * gridDim.x
                  + gridDim.x * gridDim.y * blockIdx.z;

    int blocks = gridDim.x * gridDim.y * gridDim.z;

    int threadId = threadIdx.x + blockDim.x * threadIdx.y
                   + (blockDim.x * blockDim.y) * threadIdx.z;

    __syncthreads();

    for (int i = BLOCK_SIZE / 2; i >= WARP_SIZE; i /= 2) {
      if (threadId < i) {
        sd[threadId] += sd[threadId + i];
      }
      __syncthreads();
    }

    T temp;
    if (threadId < WARP_SIZE) {
      temp = sd[threadId];
      for (int i = WARP_SIZE / 2; i > 0; i /= 2) {
        temp += shfl_xor(temp, i);
      }
    }

    bool lastBlock = false;
    if (threadId < 1) {
      // write data to gmem block
      m_blockdata->values[blockId] = temp;
      // ensure write visible to all threadblocks
      __threadfence();
      // increment counter, (wraps back to zero at second parameter)
      unsigned int oldBlockCount =
          atomicInc((unsigned int *)&m_tally_device->retiredBlocks,
                    (blocks - 1));
      lastBlock = (oldBlockCount == (blocks - 1));
    }

    // returns non-zero value if any thread in this block passed in a non-zero
    // value
    lastBlock = __syncthreads_or(lastBlock);

    if (lastBlock) {
      T temp = static_cast<T>(0);

      int threads = blockDim.x * blockDim.y * blockDim.z;
      for (int i = threadId; i < blocks; i += threads) {
        temp += m_blockdata->values[i];
      }
      // don't need to zero high number not participating threads sd slots as
      // done for block reduction
      sd[threadId] = temp;
      __syncthreads();

      for (int i = BLOCK_SIZE / 2; i >= WARP_SIZE; i /= 2) {
        if (threadId < i) {
          sd[threadId] += sd[threadId + i];
        }
        __syncthreads();
      }

      if (threadId < WARP_SIZE) {
        temp = sd[threadId];
        for (int i = WARP_SIZE / 2; i > 0; i /= 2) {
          temp += shfl_xor(temp, i);
        }
      }

      if (threadId < 1) {
        // add reduction to tally
        m_tally_device->tally += temp;
      }
    }
#else
#endif

    if (!m_is_copy) {
#if defined(__CUDA_ARCH__)
#else
      releaseCudaReductionTallyBlock(m_myID);
      releaseCudaReductionId(m_myID);
#endif
    }
  }

  //
  // Operator that returns reduced sum value.
  //
  // Note: accessor only executes on host.
  //
  operator T()
  {
    beforeCudaReadTallyBlock();
    assert(m_tally_host->maxGridSize <= RAJA_CUDA_REDUCE_BLOCK_LENGTH);
    return m_tally_host->tally;
  }

  //
  // Method that returns reduced sum value.
  //
  // Note: accessor only executes on host.
  //
  T get() { return operator T(); }

  //
  // += operator that adds value to sum in the proper device shared
  // memory block locations.
  //
  // Note: only operates on device.
  //
  __device__ ReduceSum<cuda_reduce<BLOCK_SIZE>, T> const &operator+=(
      T val) const
  {
    extern __shared__ unsigned char sd_block[];
    T *sd = reinterpret_cast<T *>(&sd_block[m_smem_offset]);

    int threadId = threadIdx.x + blockDim.x * threadIdx.y
                   + (blockDim.x * blockDim.y) * threadIdx.z;

    sd[threadId] += val;


    return *this;
  }

private:
  //
  // Default ctor is declared private and not implemented.
  //
  ReduceSum<cuda_reduce<BLOCK_SIZE>, T>();

  CudaReductionTallyType<T> *m_tally_host = nullptr;

  CudaReductionBlockType<T> *m_blockdata = nullptr;

  CudaReductionTallyType<T> *m_tally_device = nullptr;

  int m_myID = -1;

  int m_smem_offset = -1;

  bool m_is_copy = false;

  // Sanity checks for block size
  static constexpr bool powerOfTwoCheck = (!(BLOCK_SIZE & (BLOCK_SIZE - 1)));
  static constexpr bool reasonableRangeCheck =
      ((BLOCK_SIZE >= 32) && (BLOCK_SIZE <= 1024));
  static constexpr bool sizeofcheck =
      ((sizeof(T) <= sizeof(CudaReductionDummyDataType))
       && (sizeof(CudaReductionTallyType<T>)
           <= sizeof(CudaReductionDummyTallyType))
       && (sizeof(CudaReductionBlockType<T>)
           <= sizeof(CudaReductionDummyBlockType)));
  static_assert(powerOfTwoCheck, "Error: block sizes must be a power of 2");
  static_assert(reasonableRangeCheck,
                "Error: block sizes must be between 32 and 1024");
  static_assert(
      sizeofcheck,
      "Error: type must be of size <= " MACROSTR(RAJA_CUDA_REDUCE_VAR_MAXSIZE));
};

/*!
 ******************************************************************************
 *
 * \brief  Sum reduction Atomic Non-Deterministic Variant class template
 *         for use in CUDA kernel.
 *
 *         For usage example, see reducers.hxx.
 *
 ******************************************************************************
 */
template <size_t BLOCK_SIZE, typename T>
class ReduceSum<cuda_reduce_atomic<BLOCK_SIZE>, T>
{
public:
  //
  // Constructor takes initial reduction value (default ctor is disabled).
  //
  // Note: Ctor only executes on the host.
  //
  explicit ReduceSum(T init_val)
  {
    m_is_copy = false;
    m_myID = getCudaReductionId();
    getCudaReductionTallyBlock(m_myID,
                               (void **)&m_tally_host,
                               (void **)&m_tally_device);
    m_tally_host->tally = init_val;
  }

  //
  // Copy ctor executes on both host and device.
  //
  __host__ __device__
  ReduceSum(const ReduceSum<cuda_reduce_atomic<BLOCK_SIZE>, T> &other)
  {
    *this = other;
    m_is_copy = true;
#if defined(__CUDA_ARCH__)
    extern __shared__ unsigned char sd_block[];
    T *sd = reinterpret_cast<T *>(&sd_block[m_smem_offset]);

    int threadId = threadIdx.x + blockDim.x * threadIdx.y
                   + (blockDim.x * blockDim.y) * threadIdx.z;

    int threads = blockDim.x * blockDim.y * blockDim.z;

    if (threadId == 0) {
      assert(threads <= BLOCK_SIZE);
    }

    // initialize shared memory
    T val = static_cast<T>(0);
    for (int i = BLOCK_SIZE / 2; i > 0; i /= 2) {
      // this descends all the way to 1
      if (threadId < i) {
        sd[threadId + i] = val;
      }
    }
    if (threadId < 1) {
      sd[threadId] = val;
    }

    __syncthreads();
#else
    m_smem_offset = getCudaSharedmemOffset(m_myID, sizeof(T) * BLOCK_SIZE);
#endif
  }

  // Destruction on host releases the global shared memory block chunk for
  //
  // reduction id and id itself for others to use.
  //
  // Note: destructor executes on both host and device.
  //
  __host__ __device__ ~ReduceSum<cuda_reduce_atomic<BLOCK_SIZE>, T>()
  {
#if defined(__CUDA_ARCH__)
    extern __shared__ unsigned char sd_block[];
    T *sd = reinterpret_cast<T *>(&sd_block[m_smem_offset]);

    int threadId = threadIdx.x + blockDim.x * threadIdx.y
                   + (blockDim.x * blockDim.y) * threadIdx.z;

    T temp = 0;
    __syncthreads();

    for (int i = BLOCK_SIZE / 2; i >= WARP_SIZE; i /= 2) {
      if (threadId < i) {
        sd[threadId] += sd[threadId + i];
      }
      __syncthreads();
    }

    if (threadId < WARP_SIZE) {
      temp = sd[threadId];
      for (int i = WARP_SIZE / 2; i > 0; i /= 2) {
        temp += shfl_xor(temp, i);
      }
    }

    // one thread adds to tally
    if (threadId == 0) {
      _atomicAdd<T>(&(m_tally_device->tally), temp);
    }
#else
#endif

    if (!m_is_copy) {
#if defined(__CUDA_ARCH__)
#else
      releaseCudaReductionTallyBlock(m_myID);
      releaseCudaReductionId(m_myID);
#endif
    }
  }

  //
  // Operator that returns reduced sum value.
  //
  // Note: accessor only executes on host.
  //
  operator T()
  {
    beforeCudaReadTallyBlock();
    return m_tally_host->tally;
  }

  //
  // Operator that returns reduced sum value.
  //
  // Note: accessor only executes on host.
  //
  T get() { return operator T(); }

  //
  // += operator that adds value to sum in the proper device
  // memory block locations.
  //
  // Note: only operates on device.
  //
  __device__ ReduceSum<cuda_reduce_atomic<BLOCK_SIZE>, T> const &operator+=(
      T val) const
  {
    extern __shared__ unsigned char sd_block[];
    T *sd = reinterpret_cast<T *>(&sd_block[m_smem_offset]);

    int threadId = threadIdx.x + blockDim.x * threadIdx.y
                   + (blockDim.x * blockDim.y) * threadIdx.z;

    sd[threadId] += val;

    return *this;
  }

private:
  //
  // Default ctor is declared private and not implemented.
  //
  ReduceSum<cuda_reduce_atomic<BLOCK_SIZE>, T>();

  CudaReductionTallyTypeAtomic<T> *m_tally_host = nullptr;

  CudaReductionTallyTypeAtomic<T> *m_tally_device = nullptr;

  int m_myID = -1;

  int m_smem_offset = -1;

  bool m_is_copy = false;

  // Sanity checks for block size
  static constexpr bool powerOfTwoCheck = (!(BLOCK_SIZE & (BLOCK_SIZE - 1)));
  static constexpr bool reasonableRangeCheck =
      ((BLOCK_SIZE >= 32) && (BLOCK_SIZE <= 1024));
  static constexpr bool sizeofcheck =
      ((sizeof(T) <= sizeof(CudaReductionDummyDataType))
       && (sizeof(CudaReductionTallyType<T>)
           <= sizeof(CudaReductionDummyTallyType))
       && (sizeof(CudaReductionBlockType<T>)
           <= sizeof(CudaReductionDummyBlockType)));
  static_assert(powerOfTwoCheck, "Error: block sizes must be a power of 2");
  static_assert(reasonableRangeCheck,
                "Error: block sizes must be between 32 and 1024");
  static_assert(
      sizeofcheck,
      "Error: type must be of size <= " MACROSTR(RAJA_CUDA_REDUCE_VAR_MAXSIZE));
};


// set index first to avoid changes to val1 or val2 when writing to val_set
#define RAJA_CUDA_MINLOC(val_set, idx_set, val1, idx1, val2, idx2) \
  idx_set = ((val2) < (val1) ? (idx2) : (idx1));                   \
  val_set = ((val2) < (val1) ? (val2) : (val1));


#define RAJA_CUDA_MAXLOC(val_set, idx_set, val1, idx1, val2, idx2) \
  idx_set = ((val2) > (val1) ? (idx2) : (idx1));                   \
  val_set = ((val2) > (val1) ? (val2) : (val1));


/*!
 ******************************************************************************
 *
 * \brief  Min-loc reducer class template for use in a CUDA execution.
 *
 *         For usage example, see reducers.hxx.
 *
 ******************************************************************************
 */
template <size_t BLOCK_SIZE, typename T>
class ReduceMinLoc<cuda_reduce<BLOCK_SIZE>, T>
{
public:
  //
  // Constructor takes initial reduction value (default ctor is disabled).
  //
  // Note: Ctor only executes on the host.
  //
  explicit ReduceMinLoc(T init_val, Index_type init_loc)
  {
    m_is_copy = false;
    m_myID = getCudaReductionId();
    getCudaReductionMemBlock(m_myID, (void **)&m_blockdata);
    getCudaReductionTallyBlock(m_myID,
                               (void **)&m_tally_host,
                               (void **)&m_tally_device);
    m_tally_host->tally.val = init_val;
    m_tally_host->tally.idx = init_loc;
    m_tally_host->maxGridSize = static_cast<GridSizeType>(0);
    m_tally_host->retiredBlocks = static_cast<GridSizeType>(0);
  }

  //
  // Copy ctor executes on both host and device.
  //
  __host__ __device__
  ReduceMinLoc(const ReduceMinLoc<cuda_reduce<BLOCK_SIZE>, T> &other)
  {
    *this = other;
    m_is_copy = true;
#if defined(__CUDA_ARCH__)
    extern __shared__ unsigned char sd_block[];
    T *sd_val = reinterpret_cast<T *>(&sd_block[m_smem_offset]);
    Index_type *sd_idx = reinterpret_cast<Index_type *>(
        &sd_block[m_smem_offset + sizeof(T) * BLOCK_SIZE]);

    int blockId = blockIdx.x + blockIdx.y * gridDim.x
                  + gridDim.x * gridDim.y * blockIdx.z;

    int threadId = threadIdx.x + blockDim.x * threadIdx.y
                   + (blockDim.x * blockDim.y) * threadIdx.z;

    int threads = blockDim.x * blockDim.y * blockDim.z;
    int blocks = gridDim.x * gridDim.y * gridDim.z;

    if (blockId + threadId == 0) {
      assert(threads <= BLOCK_SIZE);
      m_tally_device->maxGridSize =
          RAJA_MAX(blocks, m_tally_device->maxGridSize);
    }

    // initialize shared memory
    T val = m_tally_device->tally.val;
    Index_type idx = m_tally_device->tally.idx;
    for (int i = BLOCK_SIZE / 2; i > 0; i /= 2) {
      // this descends all the way to 1
      if (threadId < i) {
        sd_val[threadId + i] = val;
        sd_idx[threadId + i] = idx;
      }
    }
    if (threadId < 1) {
      sd_val[threadId] = val;
      sd_idx[threadId] = idx;
    }

    __syncthreads();
#else
    m_smem_offset =
        getCudaSharedmemOffset(m_myID,
                               (sizeof(T) + sizeof(Index_type)) * BLOCK_SIZE);
#endif
  }

  //
  // Destruction on host releases the global shared memory block chunk for
  // reduction id and id itself for others to use.
  //
  // Note: destructor executes on both host and device.
  //
  __host__ __device__ ~ReduceMinLoc<cuda_reduce<BLOCK_SIZE>, T>()
  {
#if defined(__CUDA_ARCH__)
    extern __shared__ unsigned char sd_block[];
    T *sd_val = reinterpret_cast<T *>(&sd_block[m_smem_offset]);
    Index_type *sd_idx = reinterpret_cast<Index_type *>(
        &sd_block[m_smem_offset + sizeof(T) * BLOCK_SIZE]);

    int blockId = blockIdx.x + blockIdx.y * gridDim.x
                  + gridDim.x * gridDim.y * blockIdx.z;

    int blocks = gridDim.x * gridDim.y * gridDim.z;

    int threadId = threadIdx.x + blockDim.x * threadIdx.y
                   + (blockDim.x * blockDim.y) * threadIdx.z;

    __syncthreads();

    for (int i = BLOCK_SIZE / 2; i >= WARP_SIZE; i /= 2) {
      if (threadId < i) {
        RAJA_CUDA_MINLOC(sd_val[threadId],
                         sd_idx[threadId],
                         sd_val[threadId],
                         sd_idx[threadId],
                         sd_val[threadId + i],
                         sd_idx[threadId + i]);
      }
      __syncthreads();
    }

    for (int i = WARP_SIZE / 2; i > 0; i /= 2) {
      if (threadId < i) {
        RAJA_CUDA_MINLOC(sd_val[threadId],
                         sd_idx[threadId],
                         sd_val[threadId],
                         sd_idx[threadId],
                         sd_val[threadId + i],
                         sd_idx[threadId + i]);
      }
    }

    bool lastBlock = false;
    if (threadId < 1) {
      m_blockdata->values[blockId] = sd_val[threadId];
      m_blockdata->indices[blockId] = sd_idx[threadId];

      __threadfence();
      unsigned int oldBlockCount =
<<<<<<< HEAD
          atomicInc((unsigned int *)&m_tally_device->retiredBlocks,
                    (blocks - 1));
      lastBlock = (oldBlockCount == (blocks - 1));
=======
          ::atomicAdd((unsigned int *)&retiredBlocks[m_myID], (unsigned int)1);
      lastBlock = (oldBlockCount == ((gridDim.x * gridDim.y * gridDim.z) - 1));
>>>>>>> 0850bb41
    }
    lastBlock = __syncthreads_or(lastBlock);

    if (lastBlock) {
      CudaReductionLocType<T> lmin{sd_val[0], sd_idx[0]};

      int threads = blockDim.x * blockDim.y * blockDim.z;
      for (int i = threadId; i < blocks; i += threads) {
        RAJA_CUDA_MINLOC(lmin.val,
                         lmin.idx,
                         lmin.val,
                         lmin.idx,
                         m_blockdata->values[i],
                         m_blockdata->indices[i]);
      }
      sd_val[threadId] = lmin.val;
      sd_idx[threadId] = lmin.idx;
      __syncthreads();

      for (int i = BLOCK_SIZE / 2; i >= WARP_SIZE; i /= 2) {
        if (threadId < i) {
          RAJA_CUDA_MINLOC(sd_val[threadId],
                           sd_idx[threadId],
                           sd_val[threadId],
                           sd_idx[threadId],
                           sd_val[threadId + i],
                           sd_idx[threadId + i]);
        }
        __syncthreads();
      }

      for (int i = WARP_SIZE / 2; i > 0; i /= 2) {
        if (threadId < i) {
          RAJA_CUDA_MINLOC(sd_val[threadId],
                           sd_idx[threadId],
                           sd_val[threadId],
                           sd_idx[threadId],
                           sd_val[threadId + i],
                           sd_idx[threadId + i]);
        }
      }

      if (threadId < 1) {
        RAJA_CUDA_MINLOC(m_tally_device->tally.val,
                         m_tally_device->tally.idx,
                         m_tally_device->tally.val,
                         m_tally_device->tally.idx,
                         sd_val[threadId],
                         sd_idx[threadId]);
      }
    }
#else
#endif

    if (!m_is_copy) {
#if defined(__CUDA_ARCH__)
#else
      releaseCudaReductionTallyBlock(m_myID);
      releaseCudaReductionId(m_myID);
#endif
    }
  }

  //
  // Operator that returns reduced min value.
  //
  // Note: accessor only executes on host.
  //
  operator T()
  {
    beforeCudaReadTallyBlock();
    assert(m_tally_host->maxGridSize <= RAJA_CUDA_REDUCE_BLOCK_LENGTH);
    return m_tally_host->tally.val;
  }

  //
  // Method that returns reduced min value.
  //
  // Note: accessor only executes on host.
  //
  T get() { return operator T(); }

  //
  // Method that returns index value corresponding to the reduced min.
  //
  // Note: accessor only executes on host.
  //
  Index_type getLoc()
  {
    beforeCudaReadTallyBlock();
    assert(m_tally_host->maxGridSize <= RAJA_CUDA_REDUCE_BLOCK_LENGTH);
    return m_tally_host->tally.idx;
  }

  //
  // Method that updates min and index values in proper device memory block
  // locations.
  //
  // Note: only operates on device.
  //
  __device__ ReduceMinLoc<cuda_reduce<BLOCK_SIZE>, T> const &minloc(
      T val,
      Index_type idx) const
  {
    extern __shared__ unsigned char sd_block[];
    T *sd_val = reinterpret_cast<T *>(&sd_block[m_smem_offset]);
    Index_type *sd_idx = reinterpret_cast<Index_type *>(
        &sd_block[m_smem_offset + sizeof(T) * BLOCK_SIZE]);

    int threadId = threadIdx.x + blockDim.x * threadIdx.y
                   + (blockDim.x * blockDim.y) * threadIdx.z;

    RAJA_CUDA_MINLOC(sd_val[threadId],
                     sd_idx[threadId],
                     sd_val[threadId],
                     sd_idx[threadId],
                     val,
                     idx);

    return *this;
  }

private:
  //
  // Default ctor is declared private and not implemented.
  //
  ReduceMinLoc<cuda_reduce<BLOCK_SIZE>, T>();

  CudaReductionLocTallyType<T> *m_tally_host = nullptr;

  CudaReductionLocBlockType<T> *m_blockdata = nullptr;

  CudaReductionLocTallyType<T> *m_tally_device = nullptr;

  int m_myID = -1;

  int m_smem_offset = -1;

  bool m_is_copy = false;

  // Sanity checks for block size
  static constexpr bool powerOfTwoCheck = (!(BLOCK_SIZE & (BLOCK_SIZE - 1)));
  static constexpr bool reasonableRangeCheck =
      ((BLOCK_SIZE >= 32) && (BLOCK_SIZE <= 1024));
  static constexpr bool sizeofcheck =
      ((sizeof(T) <= sizeof(CudaReductionDummyDataType))
       && (sizeof(CudaReductionLocTallyType<T>)
           <= sizeof(CudaReductionDummyTallyType))
       && (sizeof(CudaReductionLocBlockType<T>)
           <= sizeof(CudaReductionDummyBlockType)));
  static_assert(powerOfTwoCheck, "Error: block sizes must be a power of 2");
  static_assert(reasonableRangeCheck,
                "Error: block sizes must be between 32 and 1024");
  static_assert(
      sizeofcheck,
      "Error: type must be of size <= " MACROSTR(RAJA_CUDA_REDUCE_VAR_MAXSIZE));
};

/*!
 ******************************************************************************
 *
 * \brief  Max-loc reducer class template for use in a CUDA execution.
 *
 *         For usage example, see reducers.hxx.
 *
 ******************************************************************************
 */
template <size_t BLOCK_SIZE, typename T>
class ReduceMaxLoc<cuda_reduce<BLOCK_SIZE>, T>
{
public:
  //
  // Constructor takes initial reduction value (default ctor is disabled).
  //
  // Note: Ctor only executes on the host.
  //
  explicit ReduceMaxLoc(T init_val, Index_type init_loc)
  {
    m_is_copy = false;
    m_myID = getCudaReductionId();
    getCudaReductionMemBlock(m_myID, (void **)&m_blockdata);
    getCudaReductionTallyBlock(m_myID,
                               (void **)&m_tally_host,
                               (void **)&m_tally_device);
    m_tally_host->tally.val = init_val;
    m_tally_host->tally.idx = init_loc;
    m_tally_host->maxGridSize = static_cast<GridSizeType>(0);
    m_tally_host->retiredBlocks = static_cast<GridSizeType>(0);
  }

  //
  // Copy ctor executes on both host and device.
  //
  __host__ __device__
  ReduceMaxLoc(const ReduceMaxLoc<cuda_reduce<BLOCK_SIZE>, T> &other)
  {
    *this = other;
    m_is_copy = true;
#if defined(__CUDA_ARCH__)
    extern __shared__ unsigned char sd_block[];
    T *sd_val = reinterpret_cast<T *>(&sd_block[m_smem_offset]);
    Index_type *sd_idx = reinterpret_cast<Index_type *>(
        &sd_block[m_smem_offset + sizeof(T) * BLOCK_SIZE]);

    int blockId = blockIdx.x + blockIdx.y * gridDim.x
                  + gridDim.x * gridDim.y * blockIdx.z;

    int threadId = threadIdx.x + blockDim.x * threadIdx.y
                   + (blockDim.x * blockDim.y) * threadIdx.z;

    int threads = blockDim.x * blockDim.y * blockDim.z;
    int blocks = gridDim.x * gridDim.y * gridDim.z;

    if (blockId + threadId == 0) {
      assert(threads <= BLOCK_SIZE);
      m_tally_device->maxGridSize =
          RAJA_MAX(blocks, m_tally_device->maxGridSize);
    }

    // initialize shared memory
    T val = m_tally_device->tally.val;
    Index_type idx = m_tally_device->tally.idx;
    for (int i = BLOCK_SIZE / 2; i > 0; i /= 2) {
      // this descends all the way to 1
      if (threadId < i) {
        sd_val[threadId + i] = val;
        sd_idx[threadId + i] = idx;
      }
    }
    if (threadId < 1) {
      sd_val[threadId] = val;
      sd_idx[threadId] = idx;
    }

    __syncthreads();
#else
    m_smem_offset =
        getCudaSharedmemOffset(m_myID,
                               (sizeof(T) + sizeof(Index_type)) * BLOCK_SIZE);
#endif
  }

  //
  // Destruction on host releases the global shared memory block chunk for
  // reduction id and id itself for others to use.
  //
  // Note: destructor executes on both host and device.
  //
  __host__ __device__ ~ReduceMaxLoc<cuda_reduce<BLOCK_SIZE>, T>()
  {
#if defined(__CUDA_ARCH__)
    extern __shared__ unsigned char sd_block[];
    T *sd_val = reinterpret_cast<T *>(&sd_block[m_smem_offset]);
    Index_type *sd_idx = reinterpret_cast<Index_type *>(
        &sd_block[m_smem_offset + sizeof(T) * BLOCK_SIZE]);

    int blockId = blockIdx.x + blockIdx.y * gridDim.x
                  + gridDim.x * gridDim.y * blockIdx.z;

    int blocks = gridDim.x * gridDim.y * gridDim.z;

    int threadId = threadIdx.x + blockDim.x * threadIdx.y
                   + (blockDim.x * blockDim.y) * threadIdx.z;

    __syncthreads();

    for (int i = BLOCK_SIZE / 2; i >= WARP_SIZE; i /= 2) {
      if (threadId < i) {
        RAJA_CUDA_MAXLOC(sd_val[threadId],
                         sd_idx[threadId],
                         sd_val[threadId],
                         sd_idx[threadId],
                         sd_val[threadId + i],
                         sd_idx[threadId + i]);
      }
      __syncthreads();
    }

    for (int i = WARP_SIZE / 2; i > 0; i /= 2) {
      if (threadId < i) {
        RAJA_CUDA_MAXLOC(sd_val[threadId],
                         sd_idx[threadId],
                         sd_val[threadId],
                         sd_idx[threadId],
                         sd_val[threadId + i],
                         sd_idx[threadId + i]);
      }
    }

    bool lastBlock = false;
    if (threadId < 1) {
      m_blockdata->values[blockId] = sd_val[threadId];
      m_blockdata->indices[blockId] = sd_idx[threadId];

      __threadfence();
      unsigned int oldBlockCount =
          atomicInc((unsigned int *)&m_tally_device->retiredBlocks,
                    (blocks - 1));
      lastBlock = (oldBlockCount == (blocks - 1));
    }
    lastBlock = __syncthreads_or(lastBlock);

    if (lastBlock) {
      CudaReductionLocType<T> lmax{sd_val[0], sd_idx[0]};

      int threads = blockDim.x * blockDim.y * blockDim.z;
      for (int i = threadId; i < blocks; i += threads) {
        RAJA_CUDA_MAXLOC(lmax.val,
                         lmax.idx,
                         lmax.val,
                         lmax.idx,
                         m_blockdata->values[i],
                         m_blockdata->indices[i]);
      }
      sd_val[threadId] = lmax.val;
      sd_idx[threadId] = lmax.idx;
      __syncthreads();

      for (int i = BLOCK_SIZE / 2; i >= WARP_SIZE; i /= 2) {
        if (threadId < i) {
          RAJA_CUDA_MAXLOC(sd_val[threadId],
                           sd_idx[threadId],
                           sd_val[threadId],
                           sd_idx[threadId],
                           sd_val[threadId + i],
                           sd_idx[threadId + i]);
        }
        __syncthreads();
      }

      for (int i = WARP_SIZE / 2; i > 0; i /= 2) {
        if (threadId < i) {
          RAJA_CUDA_MAXLOC(sd_val[threadId],
                           sd_idx[threadId],
                           sd_val[threadId],
                           sd_idx[threadId],
                           sd_val[threadId + i],
                           sd_idx[threadId + i]);
        }
      }

      if (threadId < 1) {
        RAJA_CUDA_MAXLOC(m_tally_device->tally.val,
                         m_tally_device->tally.idx,
                         m_tally_device->tally.val,
                         m_tally_device->tally.idx,
                         sd_val[threadId],
                         sd_idx[threadId]);
      }
    }
#else
#endif

    if (!m_is_copy) {
#if defined(__CUDA_ARCH__)
#else
      releaseCudaReductionTallyBlock(m_myID);
      releaseCudaReductionId(m_myID);
#endif
    }
  }

  //
  // Operator that returns reduced min value.
  //
  // Note: accessor only executes on host.
  //
  operator T()
  {
    beforeCudaReadTallyBlock();
    assert(m_tally_host->maxGridSize <= RAJA_CUDA_REDUCE_BLOCK_LENGTH);
    return m_tally_host->tally.val;
  }

  //
  // Method that returns reduced min value.
  //
  // Note: accessor only executes on host.
  //
  T get() { return operator T(); }

  //
  // Method that returns index value corresponding to the reduced max.
  //
  // Note: accessor only executes on host.
  //
  Index_type getLoc()
  {
    beforeCudaReadTallyBlock();
    assert(m_tally_host->maxGridSize <= RAJA_CUDA_REDUCE_BLOCK_LENGTH);
    return m_tally_host->tally.idx;
  }

  //
  // Method that updates max and index values in proper device memory block
  // locations.
  //
  // Note: only operates on device.
  //
  __device__ ReduceMaxLoc<cuda_reduce<BLOCK_SIZE>, T> const &maxloc(
      T val,
      Index_type idx) const
  {
    extern __shared__ unsigned char sd_block[];
    T *sd_val = reinterpret_cast<T *>(&sd_block[m_smem_offset]);
    Index_type *sd_idx = reinterpret_cast<Index_type *>(
        &sd_block[m_smem_offset + sizeof(T) * BLOCK_SIZE]);

    int threadId = threadIdx.x + blockDim.x * threadIdx.y
                   + (blockDim.x * blockDim.y) * threadIdx.z;

    RAJA_CUDA_MAXLOC(sd_val[threadId],
                     sd_idx[threadId],
                     sd_val[threadId],
                     sd_idx[threadId],
                     val,
                     idx);
    return *this;
  }

private:
  //
  // Default ctor is declared private and not implemented.
  //
  ReduceMaxLoc<cuda_reduce<BLOCK_SIZE>, T>();

  CudaReductionLocTallyType<T> *m_tally_host = nullptr;

  CudaReductionLocBlockType<T> *m_blockdata = nullptr;

  CudaReductionLocTallyType<T> *m_tally_device = nullptr;

  int m_myID = -1;

  int m_smem_offset = -1;

  bool m_is_copy = false;

  // Sanity checks for block size
  static constexpr bool powerOfTwoCheck = (!(BLOCK_SIZE & (BLOCK_SIZE - 1)));
  static constexpr bool reasonableRangeCheck =
      ((BLOCK_SIZE >= 32) && (BLOCK_SIZE <= 1024));
  static constexpr bool sizeofcheck =
      ((sizeof(T) <= sizeof(CudaReductionDummyDataType))
       && (sizeof(CudaReductionLocTallyType<T>)
           <= sizeof(CudaReductionDummyTallyType))
       && (sizeof(CudaReductionLocBlockType<T>)
           <= sizeof(CudaReductionDummyBlockType)));
  static_assert(powerOfTwoCheck, "Error: block sizes must be a power of 2");
  static_assert(reasonableRangeCheck,
                "Error: block sizes must be between 32 and 1024");
  static_assert(
      sizeofcheck,
      "Error: type must be of size <= " MACROSTR(RAJA_CUDA_REDUCE_VAR_MAXSIZE));
};


//
//////////////////////////////////////////////////////////////////////
//
// Async Reduction classes.
//
//////////////////////////////////////////////////////////////////////
//

/*!
 ******************************************************************************
 *
 * \brief  Min reduction class template for use in CUDA kernels.
 *
 *         For usage example, see reducers.hxx.
 *
 ******************************************************************************
 */
template <size_t BLOCK_SIZE, typename T>
class ReduceMin<cuda_reduce_async<BLOCK_SIZE>, T>
{
public:
  //
  // Constructor takes initial reduction value (default ctor is disabled).
  //
  // Note: Ctor only executes on the host.
  //
  explicit ReduceMin(T init_val)
  {
    m_is_copy = false;
    m_myID = getCudaReductionId();
    getCudaReductionTallyBlock(m_myID,
                               (void **)&m_tally_host,
                               (void **)&m_tally_device);
    m_tally_host->tally = init_val;
  }

  //
  // Copy ctor executes on both host and device.
  //
  __host__ __device__
  ReduceMin(const ReduceMin<cuda_reduce_async<BLOCK_SIZE>, T> &other)
  {
    *this = other;
    m_is_copy = true;
#if defined(__CUDA_ARCH__)
    extern __shared__ unsigned char sd_block[];
    T *sd = reinterpret_cast<T *>(&sd_block[m_smem_offset]);

    int threadId = threadIdx.x + blockDim.x * threadIdx.y
                   + (blockDim.x * blockDim.y) * threadIdx.z;

    int threads = blockDim.x * blockDim.y * blockDim.z;

    if (threadId == 0) {
      assert(threads <= BLOCK_SIZE);
    }

    // initialize shared memory
    T val = m_tally_device->tally;
    for (int i = BLOCK_SIZE / 2; i > 0; i /= 2) {
      // this descends all the way to 1
      if (threadId < i) {
        sd[threadId + i] = val;
      }
    }
    if (threadId < 1) {
      sd[threadId] = val;
    }

    __syncthreads();
#else
    m_smem_offset = getCudaSharedmemOffset(m_myID, sizeof(T) * BLOCK_SIZE);
#endif
  }

  //
  // Destruction on host releases the global shared memory block chunk for
  // reduction id and id itself for others to use.
  //
  // Note: destructor executes on both host and device.
  //
  __host__ __device__ ~ReduceMin<cuda_reduce_async<BLOCK_SIZE>, T>()
  {
#if defined(__CUDA_ARCH__)
    extern __shared__ unsigned char sd_block[];
    T *sd = reinterpret_cast<T *>(&sd_block[m_smem_offset]);

    int threadId = threadIdx.x + blockDim.x * threadIdx.y
                   + (blockDim.x * blockDim.y) * threadIdx.z;

    __syncthreads();

    for (int i = BLOCK_SIZE / 2; i >= WARP_SIZE; i /= 2) {
      if (threadId < i) {
        sd[threadId] = RAJA_MIN(sd[threadId], sd[threadId + i]);
      }
      __syncthreads();
    }

    for (int i = WARP_SIZE / 2; i > 0; i /= 2) {
      if (threadId < i) {
        sd[threadId] = RAJA_MIN(sd[threadId], sd[threadId + i]);
      }
    }

    if (threadId < 1) {
      _atomicMin<T>(&m_tally_device->tally, sd[threadId]);
    }
#else
#endif

    if (!m_is_copy) {
#if defined(__CUDA_ARCH__)
#else
      releaseCudaReductionTallyBlock(m_myID);
      releaseCudaReductionId(m_myID);
#endif
    }
  }

  //
  // Operator that returns reduced min value.
  //
  // Note: accessor only executes on host.
  //
  operator T()
  {
    beforeCudaReadTallyBlockAsync();
    return m_tally_host->tally;
  }

  //
  // Method that returns reduced min value.
  //
  // Note: accessor only executes on host.
  //
  T get() { return operator T(); }

  //
  // Method that updates min value in proper device memory block locations.
  //
  // Note: only operates on device.
  //
  __device__ ReduceMin<cuda_reduce_async<BLOCK_SIZE>, T> const &min(T val) const
  {
    extern __shared__ unsigned char sd_block[];
    T *sd = reinterpret_cast<T *>(&sd_block[m_smem_offset]);

    int threadId = threadIdx.x + blockDim.x * threadIdx.y
                   + (blockDim.x * blockDim.y) * threadIdx.z;

    sd[threadId] = RAJA_MIN(sd[threadId], val);

    return *this;
  }

private:
  //
  // Default ctor is declared private and not implemented.
  //
  ReduceMin<cuda_reduce_async<BLOCK_SIZE>, T>();

  CudaReductionTallyTypeAtomic<T> *m_tally_host = nullptr;

  CudaReductionTallyTypeAtomic<T> *m_tally_device = nullptr;

  int m_myID = -1;

  int m_smem_offset = -1;

  bool m_is_copy = false;

  // Sanity checks for block size
  static constexpr bool powerOfTwoCheck = (!(BLOCK_SIZE & (BLOCK_SIZE - 1)));
  static constexpr bool reasonableRangeCheck =
      ((BLOCK_SIZE >= 32) && (BLOCK_SIZE <= 1024));
  static constexpr bool sizeofcheck =
      ((sizeof(T) <= sizeof(CudaReductionDummyDataType))
       && (sizeof(CudaReductionTallyType<T>)
           <= sizeof(CudaReductionDummyTallyType))
       && (sizeof(CudaReductionBlockType<T>)
           <= sizeof(CudaReductionDummyBlockType)));
  static_assert(powerOfTwoCheck, "Error: block sizes must be a power of 2");
  static_assert(reasonableRangeCheck,
                "Error: block sizes must be between 32 and 1024");
  static_assert(
      sizeofcheck,
      "Error: type must be of size <= " MACROSTR(RAJA_CUDA_REDUCE_VAR_MAXSIZE));
};

/*!
 ******************************************************************************
 *
 * \brief  Max reduction class template for use in CUDA kernels.
 *
 *         For usage example, see reducers.hxx.
 *
 ******************************************************************************
 */
template <size_t BLOCK_SIZE, typename T>
class ReduceMax<cuda_reduce_async<BLOCK_SIZE>, T>
{
public:
  //
  // Constructor takes initial reduction value (default ctor is disabled).
  //
  // Note: Ctor only executes on the host.
  //
  explicit ReduceMax(T init_val)
  {
    m_is_copy = false;
    m_myID = getCudaReductionId();
    getCudaReductionTallyBlock(m_myID,
                               (void **)&m_tally_host,
                               (void **)&m_tally_device);
    m_tally_host->tally = init_val;
  }

  //
  // Copy ctor executes on both host and device.
  //
  __host__ __device__
  ReduceMax(const ReduceMax<cuda_reduce_async<BLOCK_SIZE>, T> &other)
  {
    *this = other;
    m_is_copy = true;
#if defined(__CUDA_ARCH__)
    extern __shared__ unsigned char sd_block[];
    T *sd = reinterpret_cast<T *>(&sd_block[m_smem_offset]);

    int threadId = threadIdx.x + blockDim.x * threadIdx.y
                   + (blockDim.x * blockDim.y) * threadIdx.z;

    int threads = blockDim.x * blockDim.y * blockDim.z;

    if (threadId == 0) {
      assert(threads <= BLOCK_SIZE);
    }

    // initialize shared memory
    T val = m_tally_device->tally;
    for (int i = BLOCK_SIZE / 2; i > 0; i /= 2) {
      // this descends all the way to 1
      if (threadId < i) {
        sd[threadId + i] = val;
      }
    }
    if (threadId < 1) {
      sd[threadId] = val;
    }

    __syncthreads();
#else
    m_smem_offset = getCudaSharedmemOffset(m_myID, sizeof(T) * BLOCK_SIZE);
#endif
  }

  //
  // Destruction on host releases the global shared memory block chunk for
  // reduction id and id itself for others to use.
  //
  // Note: destructor executes on both host and device.
  //
  __host__ __device__ ~ReduceMax<cuda_reduce_async<BLOCK_SIZE>, T>()
  {
#if defined(__CUDA_ARCH__)
    extern __shared__ unsigned char sd_block[];
    T *sd = reinterpret_cast<T *>(&sd_block[m_smem_offset]);

    int threadId = threadIdx.x + blockDim.x * threadIdx.y
                   + (blockDim.x * blockDim.y) * threadIdx.z;

    __syncthreads();

    for (int i = BLOCK_SIZE / 2; i >= WARP_SIZE; i /= 2) {
      if (threadId < i) {
        sd[threadId] = RAJA_MAX(sd[threadId], sd[threadId + i]);
      }
      __syncthreads();
    }

    for (int i = WARP_SIZE / 2; i > 0; i /= 2) {
      if (threadId < i) {
        sd[threadId] = RAJA_MAX(sd[threadId], sd[threadId + i]);
      }
    }

    if (threadId < 1) {
      _atomicMax<T>(&m_tally_device->tally, sd[threadId]);
    }
#else
#endif

    if (!m_is_copy) {
#if defined(__CUDA_ARCH__)
#else
      releaseCudaReductionTallyBlock(m_myID);
      releaseCudaReductionId(m_myID);
#endif
    }
  }

  //
  // Operator that returns reduced max value.
  //
  // Note: accessor only executes on host.
  //
  operator T()
  {
    beforeCudaReadTallyBlockAsync();
    return m_tally_host->tally;
  }

  //
  // Method that returns reduced max value.
  //
  // Note: accessor only executes on host.
  //
  T get() { return operator T(); }

  //
  // Method that updates max value in proper device memory block locations.
  //
  // Note: only operates on device.
  //
  __device__ ReduceMax<cuda_reduce_async<BLOCK_SIZE>, T> const &max(T val) const
  {
    extern __shared__ unsigned char sd_block[];
    T *sd = reinterpret_cast<T *>(&sd_block[m_smem_offset]);

    int threadId = threadIdx.x + blockDim.x * threadIdx.y
                   + (blockDim.x * blockDim.y) * threadIdx.z;

    sd[threadId] = RAJA_MAX(sd[threadId], val);

    return *this;
  }

private:
  //
  // Default ctor is declared private and not implemented.
  //
  ReduceMax<cuda_reduce_async<BLOCK_SIZE>, T>();

  CudaReductionTallyTypeAtomic<T> *m_tally_host = nullptr;

  CudaReductionTallyTypeAtomic<T> *m_tally_device = nullptr;

  int m_myID = -1;

  int m_smem_offset = -1;

  bool m_is_copy = false;

  // Sanity checks for block size
  static constexpr bool powerOfTwoCheck = (!(BLOCK_SIZE & (BLOCK_SIZE - 1)));
  static constexpr bool reasonableRangeCheck =
      ((BLOCK_SIZE >= 32) && (BLOCK_SIZE <= 1024));
  static constexpr bool sizeofcheck =
      ((sizeof(T) <= sizeof(CudaReductionDummyDataType))
       && (sizeof(CudaReductionTallyType<T>)
           <= sizeof(CudaReductionDummyTallyType))
       && (sizeof(CudaReductionBlockType<T>)
           <= sizeof(CudaReductionDummyBlockType)));
  static_assert(powerOfTwoCheck, "Error: block sizes must be a power of 2");
  static_assert(reasonableRangeCheck,
                "Error: block sizes must be between 32 and 1024");
  static_assert(
      sizeofcheck,
      "Error: type must be of size <= " MACROSTR(RAJA_CUDA_REDUCE_VAR_MAXSIZE));
};

/*!
 ******************************************************************************
 *
 * \brief  Sum reduction class template for use in CUDA kernel.
 *
 *         For usage example, see reducers.hxx.
 *
 ******************************************************************************
 */
template <size_t BLOCK_SIZE, typename T>
class ReduceSum<cuda_reduce_async<BLOCK_SIZE>, T>
{
public:
  //
  // Constructor takes initial reduction value (default ctor is disabled).
  //
  // Note: Ctor only executes on the host.
  //
  explicit ReduceSum(T init_val)
  {
    m_is_copy = false;
    m_myID = getCudaReductionId();
    getCudaReductionMemBlock(m_myID, (void **)&m_blockdata);
    getCudaReductionTallyBlock(m_myID,
                               (void **)&m_tally_host,
                               (void **)&m_tally_device);
    m_tally_host->tally = init_val;
    m_tally_host->maxGridSize = static_cast<GridSizeType>(0);
    m_tally_host->retiredBlocks = static_cast<GridSizeType>(0);
  }

  //
  // Copy ctor executes on both host and device.
  //
  __host__ __device__
  ReduceSum(const ReduceSum<cuda_reduce_async<BLOCK_SIZE>, T> &other)
  {
    *this = other;
    m_is_copy = true;
#if defined(__CUDA_ARCH__)
    extern __shared__ unsigned char sd_block[];
    T *sd = reinterpret_cast<T *>(&sd_block[m_smem_offset]);

    int blockId = blockIdx.x + blockIdx.y * gridDim.x
                  + gridDim.x * gridDim.y * blockIdx.z;

    int threadId = threadIdx.x + blockDim.x * threadIdx.y
                   + (blockDim.x * blockDim.y) * threadIdx.z;

    int threads = blockDim.x * blockDim.y * blockDim.z;
    int blocks = gridDim.x * gridDim.y * gridDim.z;

    if (blockId + threadId == 0) {
      assert(threads <= BLOCK_SIZE);
      m_tally_device->maxGridSize =
          RAJA_MAX(blocks, m_tally_device->maxGridSize);
    }

    // initialize shared memory
    T val = static_cast<T>(0);
    for (int i = BLOCK_SIZE / 2; i > 0; i /= 2) {
      // this descends all the way to 1
      if (threadId < i) {
        sd[threadId + i] = val;
      }
    }
    if (threadId < 1) {
      sd[threadId] = val;
    }

    __syncthreads();
#else
    m_smem_offset = getCudaSharedmemOffset(m_myID, sizeof(T) * BLOCK_SIZE);
#endif
  }

  //
  // Destruction on host releases the global shared memory block chunk for
  // reduction id and id itself for others to use.
  //
  // Note: destructor executes on both host and device.
  //
  __host__ __device__ ~ReduceSum<cuda_reduce_async<BLOCK_SIZE>, T>()
  {
#if defined(__CUDA_ARCH__)
    extern __shared__ unsigned char sd_block[];
    T *sd = reinterpret_cast<T *>(&sd_block[m_smem_offset]);

    int blockId = blockIdx.x + blockIdx.y * gridDim.x
                  + gridDim.x * gridDim.y * blockIdx.z;

    int blocks = gridDim.x * gridDim.y * gridDim.z;

    int threadId = threadIdx.x + blockDim.x * threadIdx.y
                   + (blockDim.x * blockDim.y) * threadIdx.z;

    __syncthreads();

    for (int i = BLOCK_SIZE / 2; i >= WARP_SIZE; i /= 2) {
      if (threadId < i) {
        sd[threadId] += sd[threadId + i];
      }
      __syncthreads();
    }

    T temp;
    if (threadId < WARP_SIZE) {
      temp = sd[threadId];
      for (int i = WARP_SIZE / 2; i > 0; i /= 2) {
        temp += shfl_xor(temp, i);
      }
    }

    bool lastBlock = false;
    if (threadId < 1) {
      // write data to gmem block
      m_blockdata->values[blockId] = temp;
      // ensure write visible to all threadblocks
      __threadfence();
      // increment counter, (wraps back to zero at second parameter)
      unsigned int oldBlockCount =
          atomicInc((unsigned int *)&m_tally_device->retiredBlocks,
                    (blocks - 1));
      lastBlock = (oldBlockCount == (blocks - 1));
    }

    // returns non-zero value if any thread in this block passed in a non-zero
    // value
    lastBlock = __syncthreads_or(lastBlock);

    if (lastBlock) {
      T temp = static_cast<T>(0);

      int threads = blockDim.x * blockDim.y * blockDim.z;
      for (int i = threadId; i < blocks; i += threads) {
        temp += m_blockdata->values[i];
      }
      // don't need to zero high number not participating threads sd slots as
      // done for block reduction
      sd[threadId] = temp;
      __syncthreads();

      for (int i = BLOCK_SIZE / 2; i >= WARP_SIZE; i /= 2) {
        if (threadId < i) {
          sd[threadId] += sd[threadId + i];
        }
        __syncthreads();
      }

      if (threadId < WARP_SIZE) {
        temp = sd[threadId];
        for (int i = WARP_SIZE / 2; i > 0; i /= 2) {
          temp += shfl_xor(temp, i);
        }
      }

      if (threadId < 1) {
        // add reduction to tally
        m_tally_device->tally += temp;
      }
    }
#else
#endif

    if (!m_is_copy) {
#if defined(__CUDA_ARCH__)
#else
      releaseCudaReductionTallyBlock(m_myID);
      releaseCudaReductionId(m_myID);
#endif
    }
  }

  //
  // Operator that returns reduced sum value.
  //
  // Note: accessor only executes on host.
  //
  operator T()
  {
    beforeCudaReadTallyBlockAsync();
    assert(m_tally_host->maxGridSize <= RAJA_CUDA_REDUCE_BLOCK_LENGTH);
    return m_tally_host->tally;
  }

  //
  // Method that returns reduced sum value.
  //
  // Note: accessor only executes on host.
  //
  T get() { return operator T(); }

  //
  // += operator that adds value to sum in the proper device shared
  // memory block locations.
  //
  // Note: only operates on device.
  //
  __device__ ReduceSum<cuda_reduce_async<BLOCK_SIZE>, T> const &operator+=(
      T val) const
  {
    extern __shared__ unsigned char sd_block[];
    T *sd = reinterpret_cast<T *>(&sd_block[m_smem_offset]);

    int threadId = threadIdx.x + blockDim.x * threadIdx.y
                   + (blockDim.x * blockDim.y) * threadIdx.z;

    sd[threadId] += val;

    return *this;
  }

private:
  //
  // Default ctor is declared private and not implemented.
  //
  ReduceSum<cuda_reduce_async<BLOCK_SIZE>, T>();

  CudaReductionTallyType<T> *m_tally_host = nullptr;

  CudaReductionBlockType<T> *m_blockdata = nullptr;

  CudaReductionTallyType<T> *m_tally_device = nullptr;

  int m_myID = -1;

  int m_smem_offset = -1;

  bool m_is_copy = false;

  // Sanity checks for block size
  static constexpr bool powerOfTwoCheck = (!(BLOCK_SIZE & (BLOCK_SIZE - 1)));
  static constexpr bool reasonableRangeCheck =
      ((BLOCK_SIZE >= 32) && (BLOCK_SIZE <= 1024));
  static constexpr bool sizeofcheck =
      ((sizeof(T) <= sizeof(CudaReductionDummyDataType))
       && (sizeof(CudaReductionTallyType<T>)
           <= sizeof(CudaReductionDummyTallyType))
       && (sizeof(CudaReductionBlockType<T>)
           <= sizeof(CudaReductionDummyBlockType)));
  static_assert(powerOfTwoCheck, "Error: block sizes must be a power of 2");
  static_assert(reasonableRangeCheck,
                "Error: block sizes must be between 32 and 1024");
  static_assert(
      sizeofcheck,
      "Error: type must be of size <= " MACROSTR(RAJA_CUDA_REDUCE_VAR_MAXSIZE));
};

/*!
 ******************************************************************************
 *
 * \brief  Sum reduction Atomic Non-Deterministic Variant class template
 *         for use in CUDA kernel.
 *
 *         For usage example, see reducers.hxx.
 *
 ******************************************************************************
 */
template <size_t BLOCK_SIZE, typename T>
class ReduceSum<cuda_reduce_async_atomic<BLOCK_SIZE>, T>
{
public:
  //
  // Constructor takes initial reduction value (default ctor is disabled).
  //
  // Note: Ctor only executes on the host.
  //
  explicit ReduceSum(T init_val)
  {
    m_is_copy = false;
    m_myID = getCudaReductionId();
    getCudaReductionTallyBlock(m_myID,
                               (void **)&m_tally_host,
                               (void **)&m_tally_device);
    m_tally_host->tally = init_val;
  }

  //
  // Copy ctor executes on both host and device.
  //
  __host__ __device__
  ReduceSum(const ReduceSum<cuda_reduce_async_atomic<BLOCK_SIZE>, T> &other)
  {
    *this = other;
    m_is_copy = true;
#if defined(__CUDA_ARCH__)
    extern __shared__ unsigned char sd_block[];
    T *sd = reinterpret_cast<T *>(&sd_block[m_smem_offset]);

    int threadId = threadIdx.x + blockDim.x * threadIdx.y
                   + (blockDim.x * blockDim.y) * threadIdx.z;

    int threads = blockDim.x * blockDim.y * blockDim.z;

    if (threadId == 0) {
      assert(threads <= BLOCK_SIZE);
    }

    // initialize shared memory
    T val = static_cast<T>(0);
    for (int i = BLOCK_SIZE / 2; i > 0; i /= 2) {
      // this descends all the way to 1
      if (threadId < i) {
        sd[threadId + i] = val;
      }
    }
    if (threadId < 1) {
      sd[threadId] = val;
    }

    __syncthreads();
#else
    m_smem_offset = getCudaSharedmemOffset(m_myID, sizeof(T) * BLOCK_SIZE);
#endif
  }

  //
  // Destruction on host releases the global shared memory block chunk for
  // reduction id and id itself for others to use.
  //
  // Note: destructor executes on both host and device.
  //
  __host__ __device__ ~ReduceSum<cuda_reduce_async_atomic<BLOCK_SIZE>, T>()
  {
#if defined(__CUDA_ARCH__)
    extern __shared__ unsigned char sd_block[];
    T *sd = reinterpret_cast<T *>(&sd_block[m_smem_offset]);

    int threadId = threadIdx.x + blockDim.x * threadIdx.y
                   + (blockDim.x * blockDim.y) * threadIdx.z;

    T temp = 0;
    __syncthreads();

    for (int i = BLOCK_SIZE / 2; i >= WARP_SIZE; i /= 2) {
      if (threadId < i) {
        sd[threadId] += sd[threadId + i];
      }
      __syncthreads();
    }

    if (threadId < WARP_SIZE) {
      temp = sd[threadId];
      for (int i = WARP_SIZE / 2; i > 0; i /= 2) {
        temp += shfl_xor(temp, i);
      }
    }

    // one thread adds to tally
    if (threadId == 0) {
      _atomicAdd<T>(&(m_tally_device->tally), temp);
    }
#else
#endif

    if (!m_is_copy) {
#if defined(__CUDA_ARCH__)
#else
      releaseCudaReductionTallyBlock(m_myID);
      releaseCudaReductionId(m_myID);
#endif
    }
  }

  //
  // Operator that returns reduced sum value.
  //
  // Note: accessor only executes on host.
  //
  operator T()
  {
    beforeCudaReadTallyBlockAsync();
    return m_tally_host->tally;
  }

  //
  // Operator that returns reduced sum value.
  //
  // Note: accessor only executes on host.
  //
  T get() { return operator T(); }

  //
  // += operator that adds value to sum in the proper device
  // memory block locations.
  //
  // Note: only operates on device.
  //
  __device__ ReduceSum<cuda_reduce_async_atomic<BLOCK_SIZE>, T> const &
  operator+=(T val) const
  {
    extern __shared__ unsigned char sd_block[];
    T *sd = reinterpret_cast<T *>(&sd_block[m_smem_offset]);

    int threadId = threadIdx.x + blockDim.x * threadIdx.y
                   + (blockDim.x * blockDim.y) * threadIdx.z;

    sd[threadId] += val;

    return *this;
  }

private:
  //
  // Default ctor is declared private and not implemented.
  //
  ReduceSum<cuda_reduce_async_atomic<BLOCK_SIZE>, T>();

  CudaReductionTallyTypeAtomic<T> *m_tally_host = nullptr;

  CudaReductionTallyTypeAtomic<T> *m_tally_device = nullptr;

  int m_myID = -1;

  int m_smem_offset = -1;

  bool m_is_copy = false;

  // Sanity checks for block size
  static constexpr bool powerOfTwoCheck = (!(BLOCK_SIZE & (BLOCK_SIZE - 1)));
  static constexpr bool reasonableRangeCheck =
      ((BLOCK_SIZE >= 32) && (BLOCK_SIZE <= 1024));
  static constexpr bool sizeofcheck =
      ((sizeof(T) <= sizeof(CudaReductionDummyDataType))
       && (sizeof(CudaReductionTallyType<T>)
           <= sizeof(CudaReductionDummyTallyType))
       && (sizeof(CudaReductionBlockType<T>)
           <= sizeof(CudaReductionDummyBlockType)));
  static_assert(powerOfTwoCheck, "Error: block sizes must be a power of 2");
  static_assert(reasonableRangeCheck,
                "Error: block sizes must be between 32 and 1024");
  static_assert(
      sizeofcheck,
      "Error: type must be of size <= " MACROSTR(RAJA_CUDA_REDUCE_VAR_MAXSIZE));
};


// set index first to avoid changes to val1 or val2 when writing to val_set
#define RAJA_CUDA_MINLOC(val_set, idx_set, val1, idx1, val2, idx2) \
  idx_set = ((val2) < (val1) ? (idx2) : (idx1));                   \
  val_set = ((val2) < (val1) ? (val2) : (val1));


#define RAJA_CUDA_MAXLOC(val_set, idx_set, val1, idx1, val2, idx2) \
  idx_set = ((val2) > (val1) ? (idx2) : (idx1));                   \
  val_set = ((val2) > (val1) ? (val2) : (val1));


/*!
 ******************************************************************************
 *
 * \brief  Min-loc reducer class template for use in a CUDA execution.
 *
 *         For usage example, see reducers.hxx.
 *
 ******************************************************************************
 */
template <size_t BLOCK_SIZE, typename T>
class ReduceMinLoc<cuda_reduce_async<BLOCK_SIZE>, T>
{
public:
  //
  // Constructor takes initial reduction value (default ctor is disabled).
  //
  // Note: Ctor only executes on the host.
  //
  explicit ReduceMinLoc(T init_val, Index_type init_loc)
  {
    m_is_copy = false;
    m_myID = getCudaReductionId();
    getCudaReductionMemBlock(m_myID, (void **)&m_blockdata);
    getCudaReductionTallyBlock(m_myID,
                               (void **)&m_tally_host,
                               (void **)&m_tally_device);
    m_tally_host->tally.val = init_val;
    m_tally_host->tally.idx = init_loc;
    m_tally_host->maxGridSize = static_cast<GridSizeType>(0);
    m_tally_host->retiredBlocks = static_cast<GridSizeType>(0);
  }

  //
  // Copy ctor executes on both host and device.
  //
  __host__ __device__
  ReduceMinLoc(const ReduceMinLoc<cuda_reduce_async<BLOCK_SIZE>, T> &other)
  {
    *this = other;
    m_is_copy = true;
#if defined(__CUDA_ARCH__)
    extern __shared__ unsigned char sd_block[];
    T *sd_val = reinterpret_cast<T *>(&sd_block[m_smem_offset]);
    Index_type *sd_idx = reinterpret_cast<Index_type *>(
        &sd_block[m_smem_offset + sizeof(T) * BLOCK_SIZE]);

    int blockId = blockIdx.x + blockIdx.y * gridDim.x
                  + gridDim.x * gridDim.y * blockIdx.z;

    int threadId = threadIdx.x + blockDim.x * threadIdx.y
                   + (blockDim.x * blockDim.y) * threadIdx.z;

    int threads = blockDim.x * blockDim.y * blockDim.z;
    int blocks = gridDim.x * gridDim.y * gridDim.z;

    if (blockId + threadId == 0) {
      assert(threads <= BLOCK_SIZE);
      m_tally_device->maxGridSize =
          RAJA_MAX(blocks, m_tally_device->maxGridSize);
    }

    // initialize shared memory
    T val = m_tally_device->tally.val;
    Index_type idx = m_tally_device->tally.idx;
    for (int i = BLOCK_SIZE / 2; i > 0; i /= 2) {
      // this descends all the way to 1
      if (threadId < i) {
        sd_val[threadId + i] = val;
        sd_idx[threadId + i] = idx;
      }
    }
    if (threadId < 1) {
      sd_val[threadId] = val;
      sd_idx[threadId] = idx;
    }

    __syncthreads();
#else
    m_smem_offset =
        getCudaSharedmemOffset(m_myID,
                               (sizeof(T) + sizeof(Index_type)) * BLOCK_SIZE);
#endif
  }

  //
  // Destruction on host releases the global shared memory block chunk for
  // reduction id and id itself for others to use.
  //
  // Note: destructor executes on both host and device.
  //
  __host__ __device__ ~ReduceMinLoc<cuda_reduce_async<BLOCK_SIZE>, T>()
  {
#if defined(__CUDA_ARCH__)
    extern __shared__ unsigned char sd_block[];
    T *sd_val = reinterpret_cast<T *>(&sd_block[m_smem_offset]);
    Index_type *sd_idx = reinterpret_cast<Index_type *>(
        &sd_block[m_smem_offset + sizeof(T) * BLOCK_SIZE]);

    int blockId = blockIdx.x + blockIdx.y * gridDim.x
                  + gridDim.x * gridDim.y * blockIdx.z;

    int blocks = gridDim.x * gridDim.y * gridDim.z;

    int threadId = threadIdx.x + blockDim.x * threadIdx.y
                   + (blockDim.x * blockDim.y) * threadIdx.z;

    __syncthreads();

    for (int i = BLOCK_SIZE / 2; i >= WARP_SIZE; i /= 2) {
      if (threadId < i) {
        RAJA_CUDA_MINLOC(sd_val[threadId],
                         sd_idx[threadId],
                         sd_val[threadId],
                         sd_idx[threadId],
                         sd_val[threadId + i],
                         sd_idx[threadId + i]);
      }
      __syncthreads();
    }

    for (int i = WARP_SIZE / 2; i > 0; i /= 2) {
      if (threadId < i) {
        RAJA_CUDA_MINLOC(sd_val[threadId],
                         sd_idx[threadId],
                         sd_val[threadId],
                         sd_idx[threadId],
                         sd_val[threadId + i],
                         sd_idx[threadId + i]);
      }
    }

    bool lastBlock = false;
    if (threadId < 1) {
      m_blockdata->values[blockId] = sd_val[threadId];
      m_blockdata->indices[blockId] = sd_idx[threadId];

      __threadfence();
      unsigned int oldBlockCount =
          atomicInc((unsigned int *)&m_tally_device->retiredBlocks,
                    (blocks - 1));
      lastBlock = (oldBlockCount == (blocks - 1));
    }
    lastBlock = __syncthreads_or(lastBlock);

    if (lastBlock) {
      CudaReductionLocType<T> lmin{sd_val[0], sd_idx[0]};

      int threads = blockDim.x * blockDim.y * blockDim.z;
      for (int i = threadId; i < blocks; i += threads) {
        RAJA_CUDA_MINLOC(lmin.val,
                         lmin.idx,
                         lmin.val,
                         lmin.idx,
                         m_blockdata->values[i],
                         m_blockdata->indices[i]);
      }
      sd_val[threadId] = lmin.val;
      sd_idx[threadId] = lmin.idx;
      __syncthreads();

      for (int i = BLOCK_SIZE / 2; i >= WARP_SIZE; i /= 2) {
        if (threadId < i) {
          RAJA_CUDA_MINLOC(sd_val[threadId],
                           sd_idx[threadId],
                           sd_val[threadId],
                           sd_idx[threadId],
                           sd_val[threadId + i],
                           sd_idx[threadId + i]);
        }
        __syncthreads();
      }

      for (int i = WARP_SIZE / 2; i > 0; i /= 2) {
        if (threadId < i) {
          RAJA_CUDA_MINLOC(sd_val[threadId],
                           sd_idx[threadId],
                           sd_val[threadId],
                           sd_idx[threadId],
                           sd_val[threadId + i],
                           sd_idx[threadId + i]);
        }
      }

      if (threadId < 1) {
        RAJA_CUDA_MINLOC(m_tally_device->tally.val,
                         m_tally_device->tally.idx,
                         m_tally_device->tally.val,
                         m_tally_device->tally.idx,
                         sd_val[threadId],
                         sd_idx[threadId]);
      }
    }
#else
#endif

    if (!m_is_copy) {
#if defined(__CUDA_ARCH__)
#else
      releaseCudaReductionTallyBlock(m_myID);
      releaseCudaReductionId(m_myID);
#endif
    }
  }

  //
  // Operator that returns reduced min value.
  //
  // Note: accessor only executes on host.
  //
  operator T()
  {
    beforeCudaReadTallyBlockAsync();
    assert(m_tally_host->maxGridSize <= RAJA_CUDA_REDUCE_BLOCK_LENGTH);
    return m_tally_host->tally.val;
  }

  //
  // Method that returns reduced min value.
  //
  // Note: accessor only executes on host.
  //
  T get() { return operator T(); }

  //
  // Method that returns index value corresponding to the reduced min.
  //
  // Note: accessor only executes on host.
  //
  Index_type getLoc()
  {
    beforeCudaReadTallyBlockAsync();
    assert(m_tally_host->maxGridSize <= RAJA_CUDA_REDUCE_BLOCK_LENGTH);
    return m_tally_host->tally.idx;
  }

  //
  // Method that updates min and index values in proper device memory block
  // locations.
  //
  // Note: only operates on device.
  //
  __device__ ReduceMinLoc<cuda_reduce_async<BLOCK_SIZE>, T> const &minloc(
      T val,
      Index_type idx) const
  {
    extern __shared__ unsigned char sd_block[];
    T *sd_val = reinterpret_cast<T *>(&sd_block[m_smem_offset]);
    Index_type *sd_idx = reinterpret_cast<Index_type *>(
        &sd_block[m_smem_offset + sizeof(T) * BLOCK_SIZE]);

    int threadId = threadIdx.x + blockDim.x * threadIdx.y
                   + (blockDim.x * blockDim.y) * threadIdx.z;

    RAJA_CUDA_MINLOC(sd_val[threadId],
                     sd_idx[threadId],
                     sd_val[threadId],
                     sd_idx[threadId],
                     val,
                     idx);

    return *this;
  }

private:
  //
  // Default ctor is declared private and not implemented.
  //
  ReduceMinLoc<cuda_reduce_async<BLOCK_SIZE>, T>();

  CudaReductionLocTallyType<T> *m_tally_host = nullptr;

  CudaReductionLocBlockType<T> *m_blockdata = nullptr;

  CudaReductionLocTallyType<T> *m_tally_device = nullptr;

  int m_myID = -1;

  int m_smem_offset = -1;

  bool m_is_copy = false;

  // Sanity checks for block size
  static constexpr bool powerOfTwoCheck = (!(BLOCK_SIZE & (BLOCK_SIZE - 1)));
  static constexpr bool reasonableRangeCheck =
      ((BLOCK_SIZE >= 32) && (BLOCK_SIZE <= 1024));
  static constexpr bool sizeofcheck =
      ((sizeof(T) <= sizeof(CudaReductionDummyDataType))
       && (sizeof(CudaReductionLocTallyType<T>)
           <= sizeof(CudaReductionDummyTallyType))
       && (sizeof(CudaReductionLocBlockType<T>)
           <= sizeof(CudaReductionDummyBlockType)));
  static_assert(powerOfTwoCheck, "Error: block sizes must be a power of 2");
  static_assert(reasonableRangeCheck,
                "Error: block sizes must be between 32 and 1024");
  static_assert(
      sizeofcheck,
      "Error: type must be of size <= " MACROSTR(RAJA_CUDA_REDUCE_VAR_MAXSIZE));
};

/*!
 ******************************************************************************
 *
 * \brief  Max-loc reducer class template for use in a CUDA execution.
 *
 *         For usage example, see reducers.hxx.
 *
 ******************************************************************************
 */
template <size_t BLOCK_SIZE, typename T>
class ReduceMaxLoc<cuda_reduce_async<BLOCK_SIZE>, T>
{
public:
  //
  // Constructor takes initial reduction value (default ctor is disabled).
  //
  // Note: Ctor only executes on the host.
  //
  explicit ReduceMaxLoc(T init_val, Index_type init_loc)
  {
    m_is_copy = false;
    m_myID = getCudaReductionId();
    getCudaReductionMemBlock(m_myID, (void **)&m_blockdata);
    getCudaReductionTallyBlock(m_myID,
                               (void **)&m_tally_host,
                               (void **)&m_tally_device);
    m_tally_host->tally.val = init_val;
    m_tally_host->tally.idx = init_loc;
    m_tally_host->maxGridSize = static_cast<GridSizeType>(0);
    m_tally_host->retiredBlocks = static_cast<GridSizeType>(0);
  }

  //
  // Copy ctor executes on both host and device.
  //
  __host__ __device__
  ReduceMaxLoc(const ReduceMaxLoc<cuda_reduce_async<BLOCK_SIZE>, T> &other)
  {
    *this = other;
    m_is_copy = true;
#if defined(__CUDA_ARCH__)
    extern __shared__ unsigned char sd_block[];
    T *sd_val = reinterpret_cast<T *>(&sd_block[m_smem_offset]);
    Index_type *sd_idx = reinterpret_cast<Index_type *>(
        &sd_block[m_smem_offset + sizeof(T) * BLOCK_SIZE]);

    int blockId = blockIdx.x + blockIdx.y * gridDim.x
                  + gridDim.x * gridDim.y * blockIdx.z;

    int threadId = threadIdx.x + blockDim.x * threadIdx.y
                   + (blockDim.x * blockDim.y) * threadIdx.z;

    int threads = blockDim.x * blockDim.y * blockDim.z;
    int blocks = gridDim.x * gridDim.y * gridDim.z;

    if (blockId + threadId == 0) {
      assert(threads <= BLOCK_SIZE);
      m_tally_device->maxGridSize =
          RAJA_MAX(blocks, m_tally_device->maxGridSize);
    }

    // initialize shared memory
    T val = m_tally_device->tally.val;
    Index_type idx = m_tally_device->tally.idx;
    for (int i = BLOCK_SIZE / 2; i > 0; i /= 2) {
      // this descends all the way to 1
      if (threadId < i) {
        sd_val[threadId + i] = val;
        sd_idx[threadId + i] = idx;
      }
    }
    if (threadId < 1) {
      sd_val[threadId] = val;
      sd_idx[threadId] = idx;
    }

    __syncthreads();
#else
    m_smem_offset =
        getCudaSharedmemOffset(m_myID,
                               (sizeof(T) + sizeof(Index_type)) * BLOCK_SIZE);
#endif
  }

  //
  // Destruction on host releases the global shared memory block chunk for
  // reduction id and id itself for others to use.
  //
  // Note: destructor executes on both host and device.
  //
  __host__ __device__ ~ReduceMaxLoc<cuda_reduce_async<BLOCK_SIZE>, T>()
  {
#if defined(__CUDA_ARCH__)
    extern __shared__ unsigned char sd_block[];
    T *sd_val = reinterpret_cast<T *>(&sd_block[m_smem_offset]);
    Index_type *sd_idx = reinterpret_cast<Index_type *>(
        &sd_block[m_smem_offset + sizeof(T) * BLOCK_SIZE]);

    int blockId = blockIdx.x + blockIdx.y * gridDim.x
                  + gridDim.x * gridDim.y * blockIdx.z;

    int blocks = gridDim.x * gridDim.y * gridDim.z;

    int threadId = threadIdx.x + blockDim.x * threadIdx.y
                   + (blockDim.x * blockDim.y) * threadIdx.z;

    __syncthreads();

    for (int i = BLOCK_SIZE / 2; i >= WARP_SIZE; i /= 2) {
      if (threadId < i) {
        RAJA_CUDA_MAXLOC(sd_val[threadId],
                         sd_idx[threadId],
                         sd_val[threadId],
                         sd_idx[threadId],
                         sd_val[threadId + i],
                         sd_idx[threadId + i]);
      }
      __syncthreads();
    }

    for (int i = WARP_SIZE / 2; i > 0; i /= 2) {
      if (threadId < i) {
        RAJA_CUDA_MAXLOC(sd_val[threadId],
                         sd_idx[threadId],
                         sd_val[threadId],
                         sd_idx[threadId],
                         sd_val[threadId + i],
                         sd_idx[threadId + i]);
      }
    }

    bool lastBlock = false;
    if (threadId < 1) {
      m_blockdata->values[blockId] = sd_val[threadId];
      m_blockdata->indices[blockId] = sd_idx[threadId];

      __threadfence();
      unsigned int oldBlockCount =
<<<<<<< HEAD
          atomicInc((unsigned int *)&m_tally_device->retiredBlocks,
                    (blocks - 1));
      lastBlock = (oldBlockCount == (blocks - 1));
=======
          ::atomicAdd((unsigned int *)&retiredBlocks[m_myID], (unsigned int)1);
      lastBlock = (oldBlockCount == ((gridDim.x * gridDim.y * gridDim.z) - 1));
>>>>>>> 0850bb41
    }
    lastBlock = __syncthreads_or(lastBlock);

    if (lastBlock) {
      CudaReductionLocType<T> lmax{sd_val[0], sd_idx[0]};

      int threads = blockDim.x * blockDim.y * blockDim.z;
      for (int i = threadId; i < blocks; i += threads) {
        RAJA_CUDA_MAXLOC(lmax.val,
                         lmax.idx,
                         lmax.val,
                         lmax.idx,
                         m_blockdata->values[i],
                         m_blockdata->indices[i]);
      }
      sd_val[threadId] = lmax.val;
      sd_idx[threadId] = lmax.idx;
      __syncthreads();

      for (int i = BLOCK_SIZE / 2; i >= WARP_SIZE; i /= 2) {
        if (threadId < i) {
          RAJA_CUDA_MAXLOC(sd_val[threadId],
                           sd_idx[threadId],
                           sd_val[threadId],
                           sd_idx[threadId],
                           sd_val[threadId + i],
                           sd_idx[threadId + i]);
        }
        __syncthreads();
      }

      for (int i = WARP_SIZE / 2; i > 0; i /= 2) {
        if (threadId < i) {
          RAJA_CUDA_MAXLOC(sd_val[threadId],
                           sd_idx[threadId],
                           sd_val[threadId],
                           sd_idx[threadId],
                           sd_val[threadId + i],
                           sd_idx[threadId + i]);
        }
      }

      if (threadId < 1) {
        RAJA_CUDA_MAXLOC(m_tally_device->tally.val,
                         m_tally_device->tally.idx,
                         m_tally_device->tally.val,
                         m_tally_device->tally.idx,
                         sd_val[threadId],
                         sd_idx[threadId]);
      }
    }
#else
#endif

    if (!m_is_copy) {
#if defined(__CUDA_ARCH__)
#else
      releaseCudaReductionTallyBlock(m_myID);
      releaseCudaReductionId(m_myID);
#endif
    }
  }

  //
  // Operator that returns reduced min value.
  //
  // Note: accessor only executes on host.
  //
  operator T()
  {
    beforeCudaReadTallyBlockAsync();
    assert(m_tally_host->maxGridSize <= RAJA_CUDA_REDUCE_BLOCK_LENGTH);
    return m_tally_host->tally.val;
  }

  //
  // Method that returns reduced min value.
  //
  // Note: accessor only executes on host.
  //
  T get() { return operator T(); }

  //
  // Method that returns index value corresponding to the reduced max.
  //
  // Note: accessor only executes on host.
  //
  Index_type getLoc()
  {
    beforeCudaReadTallyBlockAsync();
    assert(m_tally_host->maxGridSize <= RAJA_CUDA_REDUCE_BLOCK_LENGTH);
    return m_tally_host->tally.idx;
  }

  //
  // Method that updates max and index values in proper device memory block
  // locations.
  //
  // Note: only operates on device.
  //
  __device__ ReduceMaxLoc<cuda_reduce_async<BLOCK_SIZE>, T> const &maxloc(
      T val,
      Index_type idx) const
  {
    extern __shared__ unsigned char sd_block[];
    T *sd_val = reinterpret_cast<T *>(&sd_block[m_smem_offset]);
    Index_type *sd_idx = reinterpret_cast<Index_type *>(
        &sd_block[m_smem_offset + sizeof(T) * BLOCK_SIZE]);

    int threadId = threadIdx.x + blockDim.x * threadIdx.y
                   + (blockDim.x * blockDim.y) * threadIdx.z;

    RAJA_CUDA_MAXLOC(sd_val[threadId],
                     sd_idx[threadId],
                     sd_val[threadId],
                     sd_idx[threadId],
                     val,
                     idx);
    return *this;
  }

private:
  //
  // Default ctor is declared private and not implemented.
  //
  ReduceMaxLoc<cuda_reduce_async<BLOCK_SIZE>, T>();

  CudaReductionLocTallyType<T> *m_tally_host = nullptr;

  CudaReductionLocBlockType<T> *m_blockdata = nullptr;

  CudaReductionLocTallyType<T> *m_tally_device = nullptr;

  int m_myID = -1;

  int m_smem_offset = -1;

  bool m_is_copy = false;

  // Sanity checks for block size
  static constexpr bool powerOfTwoCheck = (!(BLOCK_SIZE & (BLOCK_SIZE - 1)));
  static constexpr bool reasonableRangeCheck =
      ((BLOCK_SIZE >= 32) && (BLOCK_SIZE <= 1024));
  static constexpr bool sizeofcheck =
      ((sizeof(T) <= sizeof(CudaReductionDummyDataType))
       && (sizeof(CudaReductionLocTallyType<T>)
           <= sizeof(CudaReductionDummyTallyType))
       && (sizeof(CudaReductionLocBlockType<T>)
           <= sizeof(CudaReductionDummyBlockType)));
  static_assert(powerOfTwoCheck, "Error: block sizes must be a power of 2");
  static_assert(reasonableRangeCheck,
                "Error: block sizes must be between 32 and 1024");
  static_assert(
      sizeofcheck,
      "Error: type must be of size <= " MACROSTR(RAJA_CUDA_REDUCE_VAR_MAXSIZE));
};

}  // closing brace for RAJA namespace

#endif  // closing endif for RAJA_ENABLE_CUDA guard

#endif  // closing endif for header file include guard<|MERGE_RESOLUTION|>--- conflicted
+++ resolved
@@ -1383,14 +1383,9 @@
 
       __threadfence();
       unsigned int oldBlockCount =
-<<<<<<< HEAD
           atomicInc((unsigned int *)&m_tally_device->retiredBlocks,
                     (blocks - 1));
       lastBlock = (oldBlockCount == (blocks - 1));
-=======
-          ::atomicAdd((unsigned int *)&retiredBlocks[m_myID], (unsigned int)1);
-      lastBlock = (oldBlockCount == ((gridDim.x * gridDim.y * gridDim.z) - 1));
->>>>>>> 0850bb41
     }
     lastBlock = __syncthreads_or(lastBlock);
 
@@ -3105,14 +3100,9 @@
 
       __threadfence();
       unsigned int oldBlockCount =
-<<<<<<< HEAD
           atomicInc((unsigned int *)&m_tally_device->retiredBlocks,
                     (blocks - 1));
       lastBlock = (oldBlockCount == (blocks - 1));
-=======
-          ::atomicAdd((unsigned int *)&retiredBlocks[m_myID], (unsigned int)1);
-      lastBlock = (oldBlockCount == ((gridDim.x * gridDim.y * gridDim.z) - 1));
->>>>>>> 0850bb41
     }
     lastBlock = __syncthreads_or(lastBlock);
 
