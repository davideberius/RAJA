/*!
 ******************************************************************************
 *
 * \file
 *
 * \brief   Header file for basic RAJA policy mechanics.
 *
 ******************************************************************************
 */

//~~~~~~~~~~~~~~~~~~~~~~~~~~~~~~~~~~~~~~~~~~~~~~~~~~~~~~~~~~~~~~~~~~~~~~~~~~~//
// Copyright (c) 2016-18, Lawrence Livermore National Security, LLC.
//
// Produced at the Lawrence Livermore National Laboratory
//
// LLNL-CODE-689114
//
// All rights reserved.
//
// This file is part of RAJA.
//
// For details about use and distribution, please read RAJA/LICENSE.
//
//~~~~~~~~~~~~~~~~~~~~~~~~~~~~~~~~~~~~~~~~~~~~~~~~~~~~~~~~~~~~~~~~~~~~~~~~~~~//

#ifndef RAJA_POLICYBASE_HPP
#define RAJA_POLICYBASE_HPP

#include <cstddef>
#include "RAJA/util/concepts.hpp"

namespace RAJA
{

enum class Policy {
  undefined,
  sequential,
  loop,
  simd,
  openmp,
  target_openmp,
  cuda,
  tbb
};

<<<<<<< HEAD
enum class Pattern { undefined, forall, region, reduce, taskgraph, synchronize };
=======
enum class Pattern { undefined, forall, reduce, taskgraph, synchronize };
>>>>>>> 995cbb6d

enum class Launch { undefined, sync, async };

enum class Platform { undefined = 0, host = 1, cuda = 2, omp_target = 4 };

struct PolicyBase {
};

template <Policy Policy_,
          Pattern Pattern_,
          Launch Launch_,
          Platform Platform_,
          typename... Traits>
struct PolicyBaseT : PolicyBase {
  static constexpr Policy policy = Policy_;
  static constexpr Pattern pattern = Pattern_;
  static constexpr Launch launch = Launch_;
  static constexpr Platform platform = Platform_;
};

template <typename PolicyType>
struct policy_of {
  static constexpr Policy value = PolicyType::policy;
};

template <typename PolicyType>
struct pattern_of {
  static constexpr Pattern value = PolicyType::pattern;
};

template <typename PolicyType>
struct launch_of {
  static constexpr Launch value = PolicyType::launch;
};

template <typename PolicyType>
struct platform_of {
  static constexpr Platform value = PolicyType::platform;
};

template <typename PolicyType, RAJA::Policy P_>
struct policy_is : camp::num<policy_of<camp::decay<PolicyType>>::value == P_> {
};

template <typename PolicyType, RAJA::Pattern P_>
struct pattern_is
    : camp::num<pattern_of<camp::decay<PolicyType>>::value == P_> {
};

template <typename PolicyType, RAJA::Launch L_>
struct launch_is : camp::num<launch_of<camp::decay<PolicyType>>::value == L_> {
};

template <typename PolicyType, RAJA::Platform P_>
struct platform_is
    : camp::num<platform_of<camp::decay<PolicyType>>::value == P_> {
};

template <typename Inner>
struct wrapper {
  using inner = Inner;
};

namespace reduce
{

struct ordered {
};

}  // end namespace wrapper


template <Policy Pol, Pattern Pat, typename... Args>
using make_policy_pattern_t =
    PolicyBaseT<Pol, Pat, Launch::undefined, Platform::undefined, Args...>;

template <Policy Policy_,
          Pattern Pattern_,
          Launch Launch_,
          Platform Platform_,
          typename... Args>
using make_policy_pattern_launch_platform_t =
    PolicyBaseT<Policy_, Pattern_, Launch_, Platform_, Args...>;

template <Policy Policy_, Pattern Pattern_, Launch Launch_, typename... Args>
using make_policy_pattern_launch_t =
    PolicyBaseT<Policy_, Pattern_, Launch_, Platform::undefined, Args...>;

namespace concepts
{

template <typename Pol>
struct ExecutionPolicy
    : DefineConcept(::RAJA::concepts::has_type<::RAJA::Policy>(
                        camp::decay<decltype(Pol::policy)>()),
                    ::RAJA::concepts::has_type<::RAJA::Pattern>(
                        camp::decay<decltype(Pol::pattern)>()),
                    ::RAJA::concepts::has_type<::RAJA::Launch>(
                        camp::decay<decltype(Pol::launch)>()),
                    ::RAJA::concepts::has_type<::RAJA::Platform>(
                        camp::decay<decltype(Pol::platform)>())) {
};

}  // end namespace concepts

namespace type_traits
{

template <typename Pol>
struct is_sequential_policy : RAJA::policy_is<Pol, RAJA::Policy::sequential> {
};
template <typename Pol>
struct is_loop_policy : RAJA::policy_is<Pol, RAJA::Policy::loop> {
};
template <typename Pol>
struct is_simd_policy : RAJA::policy_is<Pol, RAJA::Policy::simd> {
};
template <typename Pol>
struct is_openmp_policy : RAJA::policy_is<Pol, RAJA::Policy::openmp> {
};
template <typename Pol>
struct is_tbb_policy : RAJA::policy_is<Pol, RAJA::Policy::tbb> {
};
template <typename Pol>
struct is_target_openmp_policy
    : RAJA::policy_is<Pol, RAJA::Policy::target_openmp> {
};
template <typename Pol>
struct is_cuda_policy : RAJA::policy_is<Pol, RAJA::Policy::cuda> {
};

DefineTypeTraitFromConcept(is_execution_policy,
                           RAJA::concepts::ExecutionPolicy);

}  // end namespace type_traits

}  // end namespace RAJA

#endif /* RAJA_POLICYBASE_HPP */<|MERGE_RESOLUTION|>--- conflicted
+++ resolved
@@ -43,11 +43,7 @@
   tbb
 };
 
-<<<<<<< HEAD
 enum class Pattern { undefined, forall, region, reduce, taskgraph, synchronize };
-=======
-enum class Pattern { undefined, forall, reduce, taskgraph, synchronize };
->>>>>>> 995cbb6d
 
 enum class Launch { undefined, sync, async };
 
