--- conflicted
+++ resolved
@@ -58,11 +58,7 @@
 namespace RAJA
 {
 
-<<<<<<< HEAD
-  enum class Policy { undefined, sequential, simd, openmp, cuda, cilk, openacc };
-=======
-enum class Policy { undefined, sequential, simd, openmp, cuda };
->>>>>>> ef5c6cae
+enum class Policy { undefined, sequential, simd, openmp, cuda, openacc };
 
 enum class Launch { undefined, sync, async };
 
