/*!
 ******************************************************************************
 *
 * \file
 *
 * \brief   Header file containing RAJA OpenMP policy definitions.
 *
 ******************************************************************************
 */

//~~~~~~~~~~~~~~~~~~~~~~~~~~~~~~~~~~~~~~~~~~~~~~~~~~~~~~~~~~~~~~~~~~~~~~~~~~~//
// Copyright (c) 2016-19, Lawrence Livermore National Security, LLC.
//
// Produced at the Lawrence Livermore National Laboratory
//
// LLNL-CODE-689114
//
// All rights reserved.
//
// This file is part of RAJA.
//
// For details about use and distribution, please read RAJA/LICENSE.
//
//~~~~~~~~~~~~~~~~~~~~~~~~~~~~~~~~~~~~~~~~~~~~~~~~~~~~~~~~~~~~~~~~~~~~~~~~~~~//

#ifndef policy_openmp_HPP
#define policy_openmp_HPP

#include <type_traits>

#include "RAJA/policy/PolicyBase.hpp"

namespace RAJA
{
namespace policy
{

namespace omp
{

struct Parallel {
};

struct Collapse {
};

struct For {
};

struct NoWait {
};

template <unsigned int ChunkSize>
struct Static : std::integral_constant<unsigned int, ChunkSize> {
};

<<<<<<< HEAD
#if defined(RAJA_ENABLE_TARGET_OPENMP)

// Max number of CUDA reduction threads per block possible.
// Required for allocating omp target data before execution policy.
// Used in target_parallel_for, aliased in target_reduce.
static constexpr int MAXNUMTHREADS = 1024;

template <unsigned int TeamSize>
struct Teams : std::integral_constant<unsigned int, TeamSize> {
};

template <unsigned int ThreadCount>
struct Threads : std::integral_constant<unsigned int, ThreadCount> {
};

struct Target {
};

struct Distribute {
};

#endif
=======
>>>>>>> 38dc93b3

//
//////////////////////////////////////////////////////////////////////
//
// Execution policies
//
//////////////////////////////////////////////////////////////////////
//

struct omp_parallel_region
    : make_policy_pattern_launch_platform_t<Policy::openmp,
                                            Pattern::region,
                                            Launch::undefined,
                                            Platform::host> {
};

struct omp_for_exec
    : make_policy_pattern_t<Policy::openmp, Pattern::forall, omp::For> {
};

struct omp_for_nowait_exec
    : make_policy_pattern_launch_platform_t<Policy::openmp,
                                            Pattern::forall,
                                            Launch::undefined,
                                            Platform::host,
                                            omp::For,
                                            omp::NoWait> {
};

template <unsigned int N>
struct omp_for_static : make_policy_pattern_launch_platform_t<Policy::openmp,
                                                              Pattern::forall,
                                                              Launch::undefined,
                                                              Platform::host,
                                                              omp::For,
                                                              omp::Static<N>> {
};


template <typename InnerPolicy>
struct omp_parallel_exec
    : make_policy_pattern_launch_platform_t<Policy::openmp,
                                            Pattern::forall,
                                            Launch::undefined,
                                            Platform::host,
                                            omp::Parallel,
                                            wrapper<InnerPolicy>> {
};

struct omp_parallel_for_exec : omp_parallel_exec<omp_for_exec> {
};

template <unsigned int N>
struct omp_parallel_for_static : omp_parallel_exec<omp_for_static<N>> {
};

<<<<<<< HEAD
///
/// Policies for applying OpenMP clauses in forallN loop nests.
///
struct omp_collapse_nowait_exec
    : make_policy_pattern_launch_platform_t<Policy::openmp,
                                            Pattern::forall,
                                            Launch::undefined,
                                            Platform::host,
                                            omp::Collapse> {
};

#if defined(RAJA_ENABLE_TARGET_OPENMP)
template <size_t ThreadsPerTeam>
struct omp_target_parallel_for_exec
    : make_policy_pattern_t<Policy::target_openmp,
                            Pattern::forall,
                            omp::Target,
                            omp::Threads<ThreadsPerTeam>,
                            omp::Distribute> {
};
=======
>>>>>>> 38dc93b3


///
/// Index set segment iteration policies
///

using omp_parallel_for_segit = omp_parallel_for_exec;

using omp_parallel_segit = omp_parallel_for_segit;

struct omp_taskgraph_segit
    : make_policy_pattern_t<Policy::openmp, Pattern::taskgraph, omp::Parallel> {
};

struct omp_taskgraph_interval_segit
    : make_policy_pattern_t<Policy::openmp, Pattern::taskgraph, omp::Parallel> {
};

///
///////////////////////////////////////////////////////////////////////
///
/// Reduction execution policies
///
///////////////////////////////////////////////////////////////////////
///

struct omp_reduce : make_policy_pattern_t<Policy::openmp, Pattern::reduce> {
};

<<<<<<< HEAD
#if defined(RAJA_ENABLE_TARGET_OPENMP)
struct omp_target_reduce
    : make_policy_pattern_t<Policy::target_openmp, Pattern::reduce> {
};
#endif
=======
>>>>>>> 38dc93b3

struct omp_reduce_ordered
    : make_policy_pattern_t<Policy::openmp, Pattern::reduce, reduce::ordered> {
};

struct omp_synchronize : make_policy_pattern_launch_t<Policy::openmp,
                                                      Pattern::synchronize,
                                                      Launch::sync> {
};

}  // namespace omp
}  // namespace policy

using policy::omp::omp_for_exec;
using policy::omp::omp_for_nowait_exec;
using policy::omp::omp_for_static;
using policy::omp::omp_parallel_exec;
using policy::omp::omp_parallel_for_exec;
using policy::omp::omp_parallel_for_segit;
using policy::omp::omp_parallel_region;
using policy::omp::omp_parallel_segit;
using policy::omp::omp_reduce;
using policy::omp::omp_reduce_ordered;
using policy::omp::omp_synchronize;




}  // namespace RAJA


#endif<|MERGE_RESOLUTION|>--- conflicted
+++ resolved
@@ -54,7 +54,6 @@
 struct Static : std::integral_constant<unsigned int, ChunkSize> {
 };
 
-<<<<<<< HEAD
 #if defined(RAJA_ENABLE_TARGET_OPENMP)
 
 // Max number of CUDA reduction threads per block possible.
@@ -77,8 +76,6 @@
 };
 
 #endif
-=======
->>>>>>> 38dc93b3
 
 //
 //////////////////////////////////////////////////////////////////////
@@ -135,17 +132,6 @@
 struct omp_parallel_for_static : omp_parallel_exec<omp_for_static<N>> {
 };
 
-<<<<<<< HEAD
-///
-/// Policies for applying OpenMP clauses in forallN loop nests.
-///
-struct omp_collapse_nowait_exec
-    : make_policy_pattern_launch_platform_t<Policy::openmp,
-                                            Pattern::forall,
-                                            Launch::undefined,
-                                            Platform::host,
-                                            omp::Collapse> {
-};
 
 #if defined(RAJA_ENABLE_TARGET_OPENMP)
 template <size_t ThreadsPerTeam>
@@ -156,9 +142,14 @@
                             omp::Threads<ThreadsPerTeam>,
                             omp::Distribute> {
 };
-=======
->>>>>>> 38dc93b3
-
+
+struct omp_target_parallel_for_exec_nt
+    : make_policy_pattern_t<Policy::target_openmp,
+                            Pattern::forall,
+                            omp::Target,
+                            omp::Distribute> {
+};
+#endif
 
 ///
 /// Index set segment iteration policies
@@ -187,14 +178,11 @@
 struct omp_reduce : make_policy_pattern_t<Policy::openmp, Pattern::reduce> {
 };
 
-<<<<<<< HEAD
 #if defined(RAJA_ENABLE_TARGET_OPENMP)
 struct omp_target_reduce
     : make_policy_pattern_t<Policy::target_openmp, Pattern::reduce> {
 };
 #endif
-=======
->>>>>>> 38dc93b3
 
 struct omp_reduce_ordered
     : make_policy_pattern_t<Policy::openmp, Pattern::reduce, reduce::ordered> {
