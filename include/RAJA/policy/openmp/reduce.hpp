--- conflicted
+++ resolved
@@ -1104,10 +1104,6 @@
 
 }  // closing brace for RAJA namespace
 
-<<<<<<< HEAD
-#endif // closing endif for ENABLE_CUDA guard
-=======
-#endif  // closing endif for RAJA_ENABLE_CUDA guard
->>>>>>> d4458803
+#endif // closing endif for ENABLE_OPENMP guard
 
 #endif  // closing endif for header file include guard