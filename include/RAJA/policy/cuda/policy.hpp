/*!
 ******************************************************************************
 *
 * \file
 *
 * \brief   Header file containing RAJA CUDA policy definitions.
 *
 ******************************************************************************
 */

//~~~~~~~~~~~~~~~~~~~~~~~~~~~~~~~~~~~~~~~~~~~~~~~~~~~~~~~~~~~~~~~~~~~~~~~~~~~//
// Copyright (c) 2016-18, Lawrence Livermore National Security, LLC.
//
// Produced at the Lawrence Livermore National Laboratory
//
// LLNL-CODE-689114
//
// All rights reserved.
//
// This file is part of RAJA.
//
// For details about use and distribution, please read RAJA/LICENSE.
//
//~~~~~~~~~~~~~~~~~~~~~~~~~~~~~~~~~~~~~~~~~~~~~~~~~~~~~~~~~~~~~~~~~~~~~~~~~~~//

#ifndef RAJA_policy_cuda_HPP
#define RAJA_policy_cuda_HPP

#include "RAJA/config.hpp"

#if defined(RAJA_ENABLE_CUDA)

#include "RAJA/pattern/reduce.hpp"

#include "RAJA/policy/PolicyBase.hpp"

#include "RAJA/util/Operators.hpp"
#include "RAJA/util/types.hpp"

namespace RAJA
{

#if defined(RAJA_ENABLE_CLANG_CUDA)
using cuda_dim_t = uint3;
#else
using cuda_dim_t = dim3;
#endif


///
/////////////////////////////////////////////////////////////////////
///
/// Generalizations of CUDA dim3 x, y and z used to describe
/// sizes and indices for threads and blocks.
///
/////////////////////////////////////////////////////////////////////
///

struct Dim3x {
  __host__ __device__ inline unsigned int &operator()(cuda_dim_t &dim)
  {
    return dim.x;
  }

  __host__ __device__ inline unsigned int operator()(cuda_dim_t const &dim)
  {
    return dim.x;
  }
};
///
struct Dim3y {
  __host__ __device__ inline unsigned int &operator()(cuda_dim_t &dim)
  {
    return dim.y;
  }

  __host__ __device__ inline unsigned int operator()(cuda_dim_t const &dim)
  {
    return dim.y;
  }
};
///
struct Dim3z {
  __host__ __device__ inline unsigned int &operator()(cuda_dim_t &dim)
  {
    return dim.z;
  }

  __host__ __device__ inline unsigned int operator()(cuda_dim_t const &dim)
  {
    return dim.z;
  }
};

//
/////////////////////////////////////////////////////////////////////
//
// Execution policies
//
/////////////////////////////////////////////////////////////////////
//

///
/// Segment execution policies
///

namespace detail
{
template <bool Async>
struct get_launch {
  static constexpr RAJA::Launch value = RAJA::Launch::async;
};

template <>
struct get_launch<false> {
  static constexpr RAJA::Launch value = RAJA::Launch::sync;
};
}  // end namespace detail

namespace policy
{
namespace cuda
{

template <size_t BLOCK_SIZE, bool Async = false>
struct cuda_exec : public RAJA::make_policy_pattern_launch_platform_t<
                       RAJA::Policy::cuda,
                       RAJA::Pattern::forall,
                       detail::get_launch<Async>::value,
                       RAJA::Platform::cuda> {
};


/*
 * Policy for on-device loop with a __syncthreads() after each iteration
 */
struct cuda_seq_syncthreads_exec
    : public RAJA::make_policy_pattern_launch_platform_t<RAJA::Policy::cuda,
                                                         RAJA::Pattern::forall,
                                                         RAJA::Launch::sync,
                                                         RAJA::Platform::cuda> {
};

//
// NOTE: There is no Index set segment iteration policy for CUDA
//

///
///////////////////////////////////////////////////////////////////////
///
/// Reduction reduction policies
///
///////////////////////////////////////////////////////////////////////
///

<<<<<<< HEAD
template <bool maybe_atomic>
struct cuda_reduce_base
    : public RAJA::
          make_policy_pattern_launch_platform_t<RAJA::Policy::cuda,
                                                RAJA::Pattern::reduce,
                                                detail::get_launch<false>::
                                                    value,
                                                RAJA::Platform::cuda> {
=======
template <size_t BLOCK_SIZE, bool Async = false, bool maybe_atomic = false>
struct cuda_reduce : public RAJA::make_policy_pattern_launch_platform_t<
                         RAJA::Policy::cuda,
                         RAJA::Pattern::reduce,
                         detail::get_launch<Async>::value,
                         RAJA::Platform::cuda> {
>>>>>>> b26337b1
};

using cuda_reduce = cuda_reduce_base<false>;

using cuda_reduce_atomic = cuda_reduce_base<true>;


template <typename POL>
struct CudaPolicy : public RAJA::make_policy_pattern_launch_platform_t<
                        RAJA::Policy::cuda,
                        RAJA::Pattern::forall,
                        RAJA::Launch::undefined,
                        RAJA::Platform::cuda> {

  using cuda_exec_policy = POL;
};

//
// Operations in the included files are parametrized using the following
// values for CUDA warp size and max block size.
//
constexpr const RAJA::Index_type WARP_SIZE = 32;
constexpr const RAJA::Index_type MAX_BLOCK_SIZE = 1024;
constexpr const RAJA::Index_type MAX_WARPS = MAX_BLOCK_SIZE / WARP_SIZE;
static_assert(WARP_SIZE >= MAX_WARPS,
              "RAJA Assumption Broken: WARP_SIZE < MAX_WARPS");
static_assert(MAX_BLOCK_SIZE % WARP_SIZE == 0,
              "RAJA Assumption Broken: MAX_BLOCK_SIZE not "
              "a multiple of WARP_SIZE");

struct cuda_synchronize : make_policy_pattern_launch_t<Policy::cuda,
                                                       Pattern::synchronize,
                                                       Launch::sync> {
};

}  // end namespace cuda
}  // end namespace policy

using policy::cuda::cuda_exec;

template <size_t BLOCK_SIZE>
using cuda_exec_async = policy::cuda::cuda_exec<BLOCK_SIZE, true>;

<<<<<<< HEAD
using policy::cuda::cuda_seq_syncthreads_exec;
using policy::cuda::cuda_reduce_base;
=======
>>>>>>> b26337b1
using policy::cuda::cuda_reduce;
using policy::cuda::cuda_reduce_atomic;
<<<<<<< HEAD
=======
using policy::cuda::cuda_reduce_atomic_async;
using policy::cuda::cuda_seq_syncthreads_exec;
>>>>>>> b26337b1
using policy::cuda::CudaPolicy;

using policy::cuda::cuda_synchronize;

/*!
 * \brief Struct that contains two CUDA dim3's that represent the number of
 * thread block and the number of blocks.
 *
 * This is passed to the execution policies to setup the kernel launch.
 */
struct CudaDim {
  cuda_dim_t num_threads;
  cuda_dim_t num_blocks;

  RAJA_HOST_DEVICE void print(void) const
  {
    printf("<<< (%d,%d,%d), (%d,%d,%d) >>>\n",
           (int)num_blocks.x,
           (int)num_blocks.y,
           (int)num_blocks.z,
           (int)num_threads.x,
           (int)num_threads.y,
           (int)num_threads.z);
  }
};


RAJA_INLINE
constexpr RAJA::Index_type numBlocks(CudaDim const &dim)
{
  return dim.num_blocks.x * dim.num_blocks.y * dim.num_blocks.z;
}

RAJA_INLINE
constexpr RAJA::Index_type numThreads(CudaDim const &dim)
{
  return dim.num_threads.x * dim.num_threads.y * dim.num_threads.z;
}


template <typename POL, typename IDX>
struct CudaIndexPair : public POL {
  template <typename IS>
  RAJA_INLINE constexpr CudaIndexPair(CudaDim &dims, IS const &is)
      : POL(dims, is)
  {
  }

  typedef IDX INDEX;
};

/** Provides a range from 0 to N_iter - 1
 *
 */
template <typename VIEWDIM, size_t threads_per_block>
struct CudaThreadBlock {
  RAJA::Index_type distance;

  VIEWDIM view;

  template <typename Iterable>
  CudaThreadBlock(CudaDim &dims, Iterable const &i)
      : distance(std::distance(std::begin(i), std::end(i)))
  {
    setDims(dims);
  }

  __device__ inline RAJA::Index_type operator()(void)
  {
    RAJA::Index_type idx =
        (RAJA::Index_type)view(blockIdx) * (RAJA::Index_type)threads_per_block +
        (RAJA::Index_type)view(threadIdx);

    if (idx >= distance) {
      idx = RAJA::operators::limits<RAJA::Index_type>::min();
    }

    return idx;
  }

  void inline setDims(CudaDim &dims)
  {
    RAJA::Index_type n = distance;
    if (n < threads_per_block) {
      view(dims.num_threads) = n;
      view(dims.num_blocks) = 1;
    } else {
      view(dims.num_threads) = threads_per_block;

      RAJA::Index_type blocks = n / threads_per_block;
      if (n % threads_per_block) {
        ++blocks;
      }
      view(dims.num_blocks) = blocks;
    }
  }
};

/*
 * These execution policies map a loop nest to the block and threads of a
 * given dimension with the number of THREADS per block specifies.
 */

template <size_t THREADS>
using cuda_threadblock_x_exec = CudaPolicy<CudaThreadBlock<Dim3x, THREADS>>;

template <size_t THREADS>
using cuda_threadblock_y_exec = CudaPolicy<CudaThreadBlock<Dim3y, THREADS>>;

template <size_t THREADS>
using cuda_threadblock_z_exec = CudaPolicy<CudaThreadBlock<Dim3z, THREADS>>;

template <typename VIEWDIM>
struct CudaThread {
  RAJA::Index_type distance;

  VIEWDIM view;

  template <typename Iterable>
  CudaThread(CudaDim &dims, Iterable const &i)
      : distance(std::distance(std::begin(i), std::end(i)))
  {
    setDims(dims);
  }

  __device__ inline RAJA::Index_type operator()(void)
  {
    RAJA::Index_type idx = view(threadIdx);
    if (idx >= distance) {
      return RAJA::operators::limits<RAJA::Index_type>::min();
    }
    return idx;
  }

  void inline setDims(CudaDim &dims) { view(dims.num_threads) = distance; }
};

/* These execution policies map the given loop nest to the threads in the
   specified dimensions (not blocks)
 */
using cuda_thread_x_exec = CudaPolicy<CudaThread<Dim3x>>;

using cuda_thread_y_exec = CudaPolicy<CudaThread<Dim3y>>;

using cuda_thread_z_exec = CudaPolicy<CudaThread<Dim3z>>;

template <typename VIEWDIM>
struct CudaBlock {
  RAJA::Index_type distance;

  VIEWDIM view;

  template <typename Iterable>
  CudaBlock(CudaDim &dims, Iterable const &i)
      : distance(std::distance(std::begin(i), std::end(i)))
  {
    setDims(dims);
  }

  __device__ inline RAJA::Index_type operator()(void)
  {
    RAJA::Index_type idx = view(blockIdx);
    if (idx >= distance) {
      return RAJA::operators::limits<RAJA::Index_type>::min();
    }
    return idx;
  }

  void inline setDims(CudaDim &dims) { view(dims.num_blocks) = distance; }
};

/* These execution policies map the given loop nest to the blocks in the
   specified dimensions (not threads)
 */
using cuda_block_x_exec = CudaPolicy<CudaBlock<Dim3x>>;

using cuda_block_y_exec = CudaPolicy<CudaBlock<Dim3y>>;

using cuda_block_z_exec = CudaPolicy<CudaBlock<Dim3z>>;


///
///////////////////////////////////////////////////////////////////////
///
/// Shared memory policies
///
///////////////////////////////////////////////////////////////////////
///

/*!
 * CUDA shared memory
 */

struct cuda_shmem {
};


/*!
 * CUDA shared memory that allows global indexing into a block's shmem
 */
template <typename DimView>
struct block_map_shmem {

  template <typename T>
  RAJA_INLINE RAJA_DEVICE static T apply(ptrdiff_t dim_size, T idx)
  {
    DimView dim_view;
    ptrdiff_t block_offset = dim_view(blockIdx) * dim_size;
    return idx - block_offset;
  }
};

using block_map_x_shmem = block_map_shmem<Dim3x>;
using block_map_y_shmem = block_map_shmem<Dim3y>;
using block_map_z_shmem = block_map_shmem<Dim3z>;


}  // namespace RAJA

#endif  // RAJA_ENABLE_CUDA
#endif<|MERGE_RESOLUTION|>--- conflicted
+++ resolved
@@ -153,7 +153,6 @@
 ///////////////////////////////////////////////////////////////////////
 ///
 
-<<<<<<< HEAD
 template <bool maybe_atomic>
 struct cuda_reduce_base
     : public RAJA::
@@ -162,14 +161,6 @@
                                                 detail::get_launch<false>::
                                                     value,
                                                 RAJA::Platform::cuda> {
-=======
-template <size_t BLOCK_SIZE, bool Async = false, bool maybe_atomic = false>
-struct cuda_reduce : public RAJA::make_policy_pattern_launch_platform_t<
-                         RAJA::Policy::cuda,
-                         RAJA::Pattern::reduce,
-                         detail::get_launch<Async>::value,
-                         RAJA::Platform::cuda> {
->>>>>>> b26337b1
 };
 
 using cuda_reduce = cuda_reduce_base<false>;
@@ -213,18 +204,10 @@
 template <size_t BLOCK_SIZE>
 using cuda_exec_async = policy::cuda::cuda_exec<BLOCK_SIZE, true>;
 
-<<<<<<< HEAD
 using policy::cuda::cuda_seq_syncthreads_exec;
 using policy::cuda::cuda_reduce_base;
-=======
->>>>>>> b26337b1
 using policy::cuda::cuda_reduce;
 using policy::cuda::cuda_reduce_atomic;
-<<<<<<< HEAD
-=======
-using policy::cuda::cuda_reduce_atomic_async;
-using policy::cuda::cuda_seq_syncthreads_exec;
->>>>>>> b26337b1
 using policy::cuda::CudaPolicy;
 
 using policy::cuda::cuda_synchronize;
