/*!
 ******************************************************************************
 *
 * \file
 *
 * \brief   Header file containing RAJA segment template methods for
 *          execution via CUDA kernel launch.
 *
 *          These methods should work on any platform that supports
 *          CUDA devices.
 *
 ******************************************************************************
 */

#ifndef RAJA_forall_cuda_HPP
#define RAJA_forall_cuda_HPP

#include "RAJA/config.hpp"
#include "RAJA/pattern/forall.hpp"


#if defined(RAJA_ENABLE_CUDA)

//~~~~~~~~~~~~~~~~~~~~~~~~~~~~~~~~~~~~~~~~~~~~~~~~~~~~~~~~~~~~~~~~~~~~~~~~~~~//
// Copyright (c) 2016, Lawrence Livermore National Security, LLC.
//
// Produced at the Lawrence Livermore National Laboratory
//
// LLNL-CODE-689114
//
// All rights reserved.
//
// This file is part of RAJA.
//
// For additional details, please also read RAJA/LICENSE.
//
// Redistribution and use in source and binary forms, with or without
// modification, are permitted provided that the following conditions are met:
//
// * Redistributions of source code must retain the above copyright notice,
//   this list of conditions and the disclaimer below.
//
// * Redistributions in binary form must reproduce the above copyright notice,
//   this list of conditions and the disclaimer (as noted below) in the
//   documentation and/or other materials provided with the distribution.
//
// * Neither the name of the LLNS/LLNL nor the names of its contributors may
//   be used to endorse or promote products derived from this software without
//   specific prior written permission.
//
// THIS SOFTWARE IS PROVIDED BY THE COPYRIGHT HOLDERS AND CONTRIBUTORS "AS IS"
// AND ANY EXPRESS OR IMPLIED WARRANTIES, INCLUDING, BUT NOT LIMITED TO, THE
// IMPLIED WARRANTIES OF MERCHANTABILITY AND FITNESS FOR A PARTICULAR PURPOSE
// ARE DISCLAIMED. IN NO EVENT SHALL LAWRENCE LIVERMORE NATIONAL SECURITY,
// LLC, THE U.S. DEPARTMENT OF ENERGY OR CONTRIBUTORS BE LIABLE FOR ANY
// DIRECT, INDIRECT, INCIDENTAL, SPECIAL, EXEMPLARY, OR CONSEQUENTIAL
// DAMAGES  (INCLUDING, BUT NOT LIMITED TO, PROCUREMENT OF SUBSTITUTE GOODS
// OR SERVICES; LOSS OF USE, DATA, OR PROFITS; OR BUSINESS INTERRUPTION)
// HOWEVER CAUSED AND ON ANY THEORY OF LIABILITY, WHETHER IN CONTRACT,
// STRICT LIABILITY, OR TORT (INCLUDING NEGLIGENCE OR OTHERWISE) ARISING
// IN ANY WAY OUT OF THE USE OF THIS SOFTWARE, EVEN IF ADVISED OF THE
// POSSIBILITY OF SUCH DAMAGE.
//
//~~~~~~~~~~~~~~~~~~~~~~~~~~~~~~~~~~~~~~~~~~~~~~~~~~~~~~~~~~~~~~~~~~~~~~~~~~~//

#include "RAJA/util/defines.hpp"
#include "RAJA/util/types.hpp"

#include "RAJA/internal/fault_tolerance.hpp"

#include "RAJA/policy/cuda/MemUtils_CUDA.hpp"
#include "RAJA/policy/cuda/policy.hpp"
#include "RAJA/policy/cuda/raja_cudaerrchk.hpp"

#include "RAJA/index/IndexSet.hpp"

namespace RAJA
{

namespace impl
{
//
//////////////////////////////////////////////////////////////////////
//
// CUDA kernel templates.
//
//////////////////////////////////////////////////////////////////////
//

// INTERNAL namespace to encapsulate helper functions
namespace INTERNAL
{

/*!
 ******************************************************************************
 *
 * \brief calculate global thread index from 1D grid of 1D blocks
 *
 ******************************************************************************
 */
__device__ __forceinline__ unsigned int getGlobalIdx_1D_1D()
{
  unsigned int blockId = blockIdx.x;
  unsigned int threadId = blockId * blockDim.x + threadIdx.x;
  return threadId;
}
__device__ __forceinline__ unsigned int getGlobalNumThreads_1D_1D()
{
  unsigned int numThreads = blockDim.x * gridDim.x;
  return numThreads;
}

/*!
 ******************************************************************************
 *
 * \brief calculate global thread index from 3D grid of 3D blocks
 *
 ******************************************************************************
 */
__device__ __forceinline__ unsigned int getGlobalIdx_3D_3D()
{
  unsigned int blockId =
      blockIdx.x + blockIdx.y * gridDim.x + gridDim.x * gridDim.y * blockIdx.z;
  unsigned int threadId = blockId * (blockDim.x * blockDim.y * blockDim.z)
                          + (threadIdx.z * (blockDim.x * blockDim.y))
                          + (threadIdx.y * blockDim.x) + threadIdx.x;
  return threadId;
}
__device__ __forceinline__ unsigned int getGlobalNumThreads_3D_3D()
{
  unsigned int numThreads =
      blockDim.x * blockDim.y * blockDim.z * gridDim.x * gridDim.y * gridDim.z;
  return numThreads;
}

/*!
 ******************************************************************************
 *
 * \brief  CUDA kernal forall template for indirection array.
 *
 ******************************************************************************
 */
template <typename Iterator, typename LOOP_BODY, typename IndexType>
__global__ void forall_cuda_kernel(LOOP_BODY loop_body,
                                   const Iterator idx,
                                   IndexType length)
{
  auto body = loop_body;
  auto ii = static_cast<IndexType>(getGlobalIdx_1D_1D());
  if (ii < length) {
    body(idx[ii]);
  }
}

/*!
 ******************************************************************************
 *
 * \brief  CUDA kernal forall_Icount template for indiraction array.
 *
 *         NOTE: lambda loop body requires two args (icount, index).
 *
 ******************************************************************************
 */
template <typename Iterator,
          typename LoopBody,
          typename IndexType,
          typename IndexType2>
__global__ void forall_Icount_cuda_kernel(LoopBody loop_body,
                                          const Iterator idx,
                                          IndexType length,
                                          IndexType2 icount)
{
  auto body = loop_body;
  auto ii = static_cast<IndexType>(getGlobalIdx_1D_1D());
  if (ii < length) {
    body(static_cast<IndexType>(ii + icount), idx[ii]);
  }
}

}  // end INTERNAL namespace for helper functions

//
////////////////////////////////////////////////////////////////////////
//
// Function templates for CUDA execution over iterables.
//
////////////////////////////////////////////////////////////////////////
//

template <typename Iterable, typename LoopBody, size_t BlockSize, bool Async>
RAJA_INLINE void forall(cuda_exec<BlockSize, Async>,
                        Iterable&& iter,
                        LoopBody&& loop_body)
{
  auto begin = std::begin(iter);
  auto end   = std::end(iter);

  auto len = std::distance(begin, end);

<<<<<<< HEAD
  if (len > 0 && BLOCK_SIZE > 0) {

    auto gridSize = RAJA_DIVIDE_CEILING_INT(len, BLOCK_SIZE);
=======
  auto first_begin = std::begin(iter);
  auto final_end = std::end(iter);
  auto total_len = std::distance(first_begin, final_end);
  auto max_step_size = (getCudaMemblockUsedCount() > 0)
                           ? BlockSize * RAJA_CUDA_MAX_NUM_BLOCKS
                           : total_len;
>>>>>>> 7b0f4c73

    RAJA_FT_BEGIN;

    cudaStream_t stream = 0;

    forall_cuda_kernel<<<gridSize, BLOCK_SIZE, 0, stream>>>(
        RAJA::cuda::createLaunchBody(
            gridSize, BLOCK_SIZE, 0, stream,
            std::forward<LOOP_BODY>(loop_body)),
        std::move(begin), len);
    cudaErrchk(cudaPeekAtLastError());

<<<<<<< HEAD
    cuda::launch(stream);
    if (!Async) cuda::synchronize(stream);

    RAJA_FT_END;
  }
=======
    auto len = std::distance(begin, end);
    auto gridSize = RAJA_DIVIDE_CEILING_INT(len, BlockSize);

    INTERNAL::
        forall_cuda_kernel<<<RAJA_CUDA_LAUNCH_PARAMS(gridSize, BlockSize)>>>(
            body, std::move(begin), len);
  }

  RAJA_CUDA_CHECK_AND_SYNC(Async);

  afterCudaKernelLaunch();
>>>>>>> 7b0f4c73
}


template <typename Iterable,
          typename IndexType,
          typename LoopBody,
          size_t BlockSize,
          bool Async>
RAJA_INLINE typename std::enable_if<std::is_integral<IndexType>::value>::type
forall_Icount(cuda_exec<BlockSize, Async>,
              Iterable&& iter,
              IndexType icount,
              LoopBody&& loop_body)
{
  auto begin = std::begin(iter);
  auto end   = std::end(iter);

  auto len = std::distance(begin, end);

  if (len > 0 && BLOCK_SIZE > 0) {

<<<<<<< HEAD
    auto gridSize = RAJA_DIVIDE_CEILING_INT(len, BLOCK_SIZE);
=======
  auto max_step_size = (getCudaMemblockUsedCount() > 0)
                           ? BlockSize * RAJA_CUDA_MAX_NUM_BLOCKS
                           : total_len;
>>>>>>> 7b0f4c73

    RAJA_FT_BEGIN;

    cudaStream_t stream = 0;

    forall_Icount_cuda_kernel<<<gridSize, BLOCK_SIZE, 0, stream>>>(
        RAJA::cuda::createLaunchBody(
            gridSize, BLOCK_SIZE, 0, stream,
            std::forward<LOOP_BODY>(loop_body)),
        std::move(begin), len, icount);
    cudaErrchk(cudaPeekAtLastError());

<<<<<<< HEAD
    cuda::launch(stream);
    if (!Async) cuda::synchronize(stream);

    RAJA_FT_END;
  }
=======
    auto len = std::distance(begin, end);
    auto gridSize = RAJA_DIVIDE_CEILING_INT(len, BlockSize);

    INTERNAL::forall_Icount_cuda_kernel<<<RAJA_CUDA_LAUNCH_PARAMS(gridSize,
                                                                  BlockSize)>>>(
        body, std::move(begin), len, static_cast<IndexType>(icount + offset));
  }

  RAJA_CUDA_CHECK_AND_SYNC(Async);

  afterCudaKernelLaunch();
>>>>>>> 7b0f4c73
}

//
//////////////////////////////////////////////////////////////////////
//
// The following function templates iterate over index set segments
// using the explicitly named segment iteration policy and execute
// segments as CUDA kernels.
//
//////////////////////////////////////////////////////////////////////
//

/*!
 ******************************************************************************
 *
 * \brief  Sequential iteration over segments of index set and
 *         CUDA execution for segments.
 *
 ******************************************************************************
 */
template <typename LoopBody,
          size_t BlockSize,
          bool Async,
          typename... SegmentTypes>
RAJA_INLINE void forall(ExecPolicy<seq_segit, cuda_exec<BlockSize, Async>>,
                        const StaticIndexSet<SegmentTypes...>& iset,
                        LoopBody&& loop_body)
{
  int num_seg = iset.getNumSegments();
  for (int isi = 0; isi < num_seg; ++isi) {
    iset.segmentCall(isi,
                     CallForall(),
                     cuda_exec<BlockSize, Async>(),
                     loop_body);
  }  // iterate over segments of index set

  if (!Async) cuda::synchronize();
}


/*!
 ******************************************************************************
 *
 * \brief  Sequential iteration over segments of index set and
 *         CUDA execution for segments.
 *
 *         This method passes index count to segment iteration.
 *
 *         NOTE: lambda loop body requires two args (icount, index).
 *
 ******************************************************************************
 */
template <typename LoopBody,
          size_t BlockSize,
          bool Async,
          typename... SegmentTypes>
RAJA_INLINE void forall_Icount(
    ExecPolicy<seq_segit, cuda_exec<BlockSize, Async>>,
    const StaticIndexSet<SegmentTypes...>& iset,
    LoopBody&& loop_body)
{
  auto num_seg = iset.getNumSegments();
  for (decltype(num_seg) isi = 0; isi < num_seg; ++isi) {
    iset.segmentCall(isi,
                     CallForallIcount(iset.getStartingIcount(isi)),
                     cuda_exec<BlockSize>(),
                     loop_body);

  }  // iterate over segments of index set

  if (!Async) cuda::synchronize();
}

}  // closing brace for impl namespace

}  // closing brace for RAJA namespace

#endif  // closing endif for RAJA_ENABLE_CUDA guard

#endif  // closing endif for header file include guard<|MERGE_RESOLUTION|>--- conflicted
+++ resolved
@@ -197,18 +197,9 @@
 
   auto len = std::distance(begin, end);
 
-<<<<<<< HEAD
   if (len > 0 && BLOCK_SIZE > 0) {
 
     auto gridSize = RAJA_DIVIDE_CEILING_INT(len, BLOCK_SIZE);
-=======
-  auto first_begin = std::begin(iter);
-  auto final_end = std::end(iter);
-  auto total_len = std::distance(first_begin, final_end);
-  auto max_step_size = (getCudaMemblockUsedCount() > 0)
-                           ? BlockSize * RAJA_CUDA_MAX_NUM_BLOCKS
-                           : total_len;
->>>>>>> 7b0f4c73
 
     RAJA_FT_BEGIN;
 
@@ -221,25 +212,11 @@
         std::move(begin), len);
     cudaErrchk(cudaPeekAtLastError());
 
-<<<<<<< HEAD
     cuda::launch(stream);
     if (!Async) cuda::synchronize(stream);
 
     RAJA_FT_END;
   }
-=======
-    auto len = std::distance(begin, end);
-    auto gridSize = RAJA_DIVIDE_CEILING_INT(len, BlockSize);
-
-    INTERNAL::
-        forall_cuda_kernel<<<RAJA_CUDA_LAUNCH_PARAMS(gridSize, BlockSize)>>>(
-            body, std::move(begin), len);
-  }
-
-  RAJA_CUDA_CHECK_AND_SYNC(Async);
-
-  afterCudaKernelLaunch();
->>>>>>> 7b0f4c73
 }
 
 
@@ -261,13 +238,7 @@
 
   if (len > 0 && BLOCK_SIZE > 0) {
 
-<<<<<<< HEAD
     auto gridSize = RAJA_DIVIDE_CEILING_INT(len, BLOCK_SIZE);
-=======
-  auto max_step_size = (getCudaMemblockUsedCount() > 0)
-                           ? BlockSize * RAJA_CUDA_MAX_NUM_BLOCKS
-                           : total_len;
->>>>>>> 7b0f4c73
 
     RAJA_FT_BEGIN;
 
@@ -280,25 +251,11 @@
         std::move(begin), len, icount);
     cudaErrchk(cudaPeekAtLastError());
 
-<<<<<<< HEAD
     cuda::launch(stream);
     if (!Async) cuda::synchronize(stream);
 
     RAJA_FT_END;
   }
-=======
-    auto len = std::distance(begin, end);
-    auto gridSize = RAJA_DIVIDE_CEILING_INT(len, BlockSize);
-
-    INTERNAL::forall_Icount_cuda_kernel<<<RAJA_CUDA_LAUNCH_PARAMS(gridSize,
-                                                                  BlockSize)>>>(
-        body, std::move(begin), len, static_cast<IndexType>(icount + offset));
-  }
-
-  RAJA_CUDA_CHECK_AND_SYNC(Async);
-
-  afterCudaKernelLaunch();
->>>>>>> 7b0f4c73
 }
 
 //
