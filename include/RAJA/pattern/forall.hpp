--- conflicted
+++ resolved
@@ -295,11 +295,8 @@
   RAJA::detail::startSharedMemorySetup();
   using RAJA::internal::trigger_updates_before;
   auto body = trigger_updates_before(loop_body);
-<<<<<<< HEAD
   RAJA::detail::finishSharedMemorySetup();
 
-=======
->>>>>>> d329c9e9
   wrap::forall(SegmentIterPolicy(), iset, [=](int segID) {
     iset.segmentCall(segID, detail::CallForall{}, SegmentExecPolicy(), body);
   });
@@ -323,7 +320,7 @@
                 "Expected an TypedIndexSet but did not get one. Are you using an "
                 "TypedIndexSet policy by mistake?");
 
-
+  detail::setChaiExecutionSpace<ExecutionPolicy>();
 
   wrap::forall_Icount(std::forward<ExecutionPolicy>(p),
                       std::forward<IdxSet>(c),
