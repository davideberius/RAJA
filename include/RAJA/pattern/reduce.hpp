--- conflicted
+++ resolved
@@ -54,13 +54,8 @@
 //~~~~~~~~~~~~~~~~~~~~~~~~~~~~~~~~~~~~~~~~~~~~~~~~~~~~~~~~~~~~~~~~~~~~~~~~~~~//
 
 #include "RAJA/config.hpp"
-<<<<<<< HEAD
-#include "RAJA/util/defines.hpp"
-#include "RAJA/util/Operators.hpp"
-=======
 #include "RAJA/util/Operators.hpp"
 #include "RAJA/util/defines.hpp"
->>>>>>> 2531d0a8
 
 ///
 /// Define max number of reductions allowed within a RAJA traversal
@@ -80,22 +75,14 @@
 
 template <typename T>
 struct sum {
-<<<<<<< HEAD
-  static constexpr T identity = T{0};
-=======
   static constexpr T identity = T(0);
->>>>>>> 2531d0a8
   RAJA_HOST_DEVICE RAJA_INLINE
   void operator()(T &val, const T v) { val += v; }
 };
 
 template <typename T>
 struct min {
-<<<<<<< HEAD
-  static constexpr T identity = RAJA::operators::limits<T>::max();
-=======
   static constexpr T identity = T(::RAJA::operators::limits<T>::max());
->>>>>>> 2531d0a8
   RAJA_HOST_DEVICE RAJA_INLINE
   void operator()(T &val, const T v)
   {
@@ -105,11 +92,7 @@
 
 template <typename T>
 struct max {
-<<<<<<< HEAD
-  static constexpr T identity = RAJA::operators::limits<T>::min();
-=======
   static constexpr T identity = T(::RAJA::operators::limits<T>::min());
->>>>>>> 2531d0a8
   RAJA_HOST_DEVICE RAJA_INLINE
   void operator()(T &val, const T v)
   {
@@ -119,11 +102,7 @@
 
 template <typename T, typename I>
 struct minloc {
-<<<<<<< HEAD
-  static constexpr T identity = RAJA::operators::limits<T>::max();
-=======
   static constexpr T identity = T(::RAJA::operators::limits<T>::max());
->>>>>>> 2531d0a8
   RAJA_HOST_DEVICE RAJA_INLINE
   void operator()(T &val, I &loc, const T v, const I l)
   {
@@ -136,11 +115,7 @@
 
 template <typename T, typename I>
 struct maxloc {
-<<<<<<< HEAD
-  static constexpr T identity = RAJA::operators::limits<T>::min();
-=======
   static constexpr T identity = T(::RAJA::operators::limits<T>::min());
->>>>>>> 2531d0a8
   RAJA_HOST_DEVICE RAJA_INLINE
   void operator()(T &val, I &loc, const T v, const I l)
   {
@@ -157,10 +132,6 @@
 
 }
 
-<<<<<<< HEAD
-
-=======
->>>>>>> 2531d0a8
 ///
 /// Macros for type agnostic reduction operations.
 ///
