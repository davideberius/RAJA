###############################################################################
#
# Copyright (c) 2016, Lawrence Livermore National Security, LLC.
#
# Produced at the Lawrence Livermore National Laboratory
#
# LLNL-CODE-689114
#
# All rights reserved.
#
# This file is part of RAJA.
#
# For additional details, please also read RAJA/LICENSE.
#
# Redistribution and use in source and binary forms, with or without
# modification, are permitted provided that the following conditions are met:
#
# * Redistributions of source code must retain the above copyright notice,
#   this list of conditions and the disclaimer below.
#
# * Redistributions in binary form must reproduce the above copyright notice,
#   this list of conditions and the disclaimer (as noted below) in the
#   documentation and/or other materials provided with the distribution.
#
# * Neither the name of the LLNS/LLNL nor the names of its contributors may
#   be used to endorse or promote products derived from this software without
#   specific prior written permission.
#
# THIS SOFTWARE IS PROVIDED BY THE COPYRIGHT HOLDERS AND CONTRIBUTORS "AS IS"
# AND ANY EXPRESS OR IMPLIED WARRANTIES, INCLUDING, BUT NOT LIMITED TO, THE
# IMPLIED WARRANTIES OF MERCHANTABILITY AND FITNESS FOR A PARTICULAR PURPOSE
# ARE DISCLAIMED. IN NO EVENT SHALL LAWRENCE LIVERMORE NATIONAL SECURITY,
# LLC, THE U.S. DEPARTMENT OF ENERGY OR CONTRIBUTORS BE LIABLE FOR ANY
# DIRECT, INDIRECT, INCIDENTAL, SPECIAL, EXEMPLARY, OR CONSEQUENTIAL
# DAMAGES  (INCLUDING, BUT NOT LIMITED TO, PROCUREMENT OF SUBSTITUTE GOODS
# OR SERVICES; LOSS OF USE, DATA, OR PROFITS; OR BUSINESS INTERRUPTION)
# HOWEVER CAUSED AND ON ANY THEORY OF LIABILITY, WHETHER IN CONTRACT,
# STRICT LIABILITY, OR TORT (INCLUDING NEGLIGENCE OR OTHERWISE) ARISING
# IN ANY WAY OUT OF THE USE OF THIS SOFTWARE, EVEN IF ADVISED OF THE
# POSSIBILITY OF SUCH DAMAGE.
#
###############################################################################

<<<<<<< HEAD
add_gtest_sources(
  test-reduce.cpp
  test-nested.cpp
  test-nested-reduce.cpp
  test-segments.cpp
  test-indexsets.cpp
  test-forall.cpp
  test-scan.cpp
  test-reductions.cpp
  test-mem-and-thread-utils.cpp
  buildIndexSet.cpp)
=======
raja_add_library(
  NAME bis
  SOURCES buildIndexSet.cpp)

raja_add_test(
  NAME test-reduce
  SOURCES test-reduce.cpp
  DEPENDS_ON bis)

raja_add_test(
  NAME test-forall
  SOURCES test-forall.cpp
  DEPENDS_ON bis)

raja_add_test(
  NAME test-indexset
  SOURCES test-indexsets.cpp
  DEPENDS_ON bis)

raja_add_test(
  NAME test-nested
  SOURCES test-nested.cpp)

raja_add_test(
  NAME test-nested-reduce
  SOURCES test-nested-reduce.cpp)

raja_add_test(
  NAME test-segments
  SOURCES test-segments.cpp)

raja_add_test(
  NAME test-scan
  SOURCES test-scan.cpp)

raja_add_test(
  NAME test-reductions
  SOURCES test-reductions.cpp)
>>>>>>> 6bcace0b
<|MERGE_RESOLUTION|>--- conflicted
+++ resolved
@@ -41,19 +41,6 @@
 #
 ###############################################################################
 
-<<<<<<< HEAD
-add_gtest_sources(
-  test-reduce.cpp
-  test-nested.cpp
-  test-nested-reduce.cpp
-  test-segments.cpp
-  test-indexsets.cpp
-  test-forall.cpp
-  test-scan.cpp
-  test-reductions.cpp
-  test-mem-and-thread-utils.cpp
-  buildIndexSet.cpp)
-=======
 raja_add_library(
   NAME bis
   SOURCES buildIndexSet.cpp)
@@ -92,4 +79,7 @@
 raja_add_test(
   NAME test-reductions
   SOURCES test-reductions.cpp)
->>>>>>> 6bcace0b
+  
+raja_add_test(
+  NAME test-mem-and-thread-utils
+  SOURCES test-mem-and-thread-utils.cpp)