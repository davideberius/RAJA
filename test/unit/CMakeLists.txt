--- conflicted
+++ resolved
@@ -52,13 +52,6 @@
     SOURCES test-timer.cxx
     DEPENDS_ON gtest gtest_main ${CMAKE_THREAD_LIBS_INIT}
   )
-<<<<<<< HEAD
-  raja_add_test(
-          NAME multipolicy
-          SOURCES multipolicy.cxx
-          DEPENDS_ON gtest gtest_main ${CMAKE_THREAD_LIBS_INIT}
-  )
-=======
   if(RAJA_ENABLE_OPENMP)
     raja_add_test(
             NAME multipolicy
@@ -66,7 +59,6 @@
             DEPENDS_ON gtest gtest_main ${CMAKE_THREAD_LIBS_INIT}
     )
   endif(RAJA_ENABLE_OPENMP)
->>>>>>> 7b7d8beb
 endif()
 
 add_subdirectory(cpu)
