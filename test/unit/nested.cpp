#include "RAJA/RAJA.hpp"
#include "RAJA_gtest.hpp"

#include <cstdio>

#if defined(RAJA_ENABLE_CUDA)
#include <cuda_runtime.h>
#endif


using RAJA::Index_type;
using RAJA::View;
using RAJA::Layout;

using layout_2d = Layout<2, RAJA::Index_type>;
using view_2d = View<Index_type, layout_2d>;
static constexpr Index_type x_len = 5;
static constexpr Index_type y_len = 5;


RAJA_INDEX_VALUE(TypedIndex, "TypedIndex");

template <typename NestedPolicy>
class Nested : public ::testing::Test
{
protected:
  Index_type* data;
  view_2d view{nullptr, x_len, y_len};

  virtual void SetUp()
  {
#if defined(RAJA_ENABLE_CUDA)
    cudaMallocManaged(&data,
                      sizeof(Index_type) * x_len * y_len,
                      cudaMemAttachGlobal);
#else
    data = new Index_type[x_len * y_len];
#endif
    view.set_data(data);
  }

  virtual void TearDown()
  {
#if defined(RAJA_ENABLE_CUDA)
    cudaFree(data);
#else
    delete[] data;
#endif
  }
};
TYPED_TEST_CASE_P(Nested);


RAJA_HOST_DEVICE constexpr Index_type get_val(Index_type v) noexcept
{
  return v;
}
template <typename T>
RAJA_HOST_DEVICE constexpr Index_type get_val(T v) noexcept
{
  return *v;
}
CUDA_TYPED_TEST_P(Nested, Basic)
{
  using RAJA::at_v;
  using Pol = at_v<TypeParam, 0>;
  using IndexTypes = at_v<TypeParam, 1>;
  using Idx0 = at_v<IndexTypes, 0>;
  using Idx1 = at_v<IndexTypes, 1>;
  RAJA::ReduceSum<at_v<TypeParam, 2>, RAJA::Real_type> tsum(0.0);
  RAJA::Real_type total{0.0};
  auto ranges = RAJA::make_tuple(RAJA::TypedRangeSegment<Idx0>(0, x_len),
                                 RAJA::TypedRangeSegment<Idx1>(0, y_len));
  auto v = this->view;
  using namespace RAJA::nested;
  RAJA::nested::forall(Pol{}, ranges, [=] RAJA_HOST_DEVICE(Idx0 i, Idx1 j) {
    // std::cerr << "i: " << get_val(i) << " j: " << j << std::endl;
    v(get_val(i), j) = get_val(i) * x_len + j;
    tsum += get_val(i) * 1.1 + j;
  });
  for (Index_type i = 0; i < x_len; ++i) {
    for (Index_type j = 0; j < y_len; ++j) {
      ASSERT_EQ(this->view(i, j), i * x_len + j);
      total += i * 1.1 + j;
    }
  }
  ASSERT_FLOAT_EQ(total, tsum.get());
}

REGISTER_TYPED_TEST_CASE_P(Nested, Basic);

using namespace RAJA::nested;
using RAJA::list;
using s = RAJA::seq_exec;
using TestTypes =
    ::testing::Types<list<Policy<For<1, s, For<0, s, Lambda<0>>>>,
                          list<TypedIndex, Index_type>,
                          RAJA::seq_reduce>,
                     list<Policy<Tile<1, tile_fixed<2>, RAJA::loop_exec,
                                   Tile<0, tile_fixed<2>, RAJA::loop_exec,
                                     For<0, s,
                                       For<1, s, Lambda<0>>
                                     >
                                   >
                                 >>,
                          list<Index_type, Index_type>,
                          RAJA::seq_reduce>,
                     list<Policy<Collapse<s, ArgList<0,1>, Lambda<0>>>,
                          list<Index_type, Index_type>,
                          RAJA::seq_reduce>>;


INSTANTIATE_TYPED_TEST_CASE_P(Sequential, Nested, TestTypes);

#if defined(RAJA_ENABLE_OPENMP)
using OMPTypes = ::testing::Types<
    list<
        Policy<For<1, RAJA::omp_parallel_for_exec, For<0, s, Lambda<0>>>>,
        list<TypedIndex, Index_type>,
        RAJA::omp_reduce>,
    list<Policy<Tile<1, tile_fixed<2>, RAJA::omp_parallel_for_exec,
                For<1, RAJA::loop_exec,
                  For<0, s, Lambda<0>>
                >
               >>,
         list<TypedIndex, Index_type>,
         RAJA::omp_reduce>>;
INSTANTIATE_TYPED_TEST_CASE_P(OpenMP, Nested, OMPTypes);
#endif
#if defined(RAJA_ENABLE_TBB)
using TBBTypes = ::testing::Types<
    list<Policy<For<1, RAJA::tbb_for_exec, For<0, s, Lambda<0>>>>,
         list<TypedIndex, Index_type>,
         RAJA::tbb_reduce>>;
INSTANTIATE_TYPED_TEST_CASE_P(TBB, Nested, TBBTypes);
#endif
#if defined(RAJA_ENABLE_CUDA)
using CUDATypes = ::testing::Types<
    list<Policy<For<1, s, CudaKernel<1024, For<0, RAJA::cuda_block_thread_exec, Lambda<0>>>>>,
         list<TypedIndex, Index_type>,
         RAJA::cuda_reduce<1024>>>;
INSTANTIATE_TYPED_TEST_CASE_P(CUDA, Nested, CUDATypes);
#endif










CUDA_TEST(Nested, CudaCollapse1a)
{

  using Pol = RAJA::nested::Policy<
      CudaKernel<128,
        Collapse<RAJA::cuda_block_thread_exec, ArgList<0,1,2>, Lambda<0>>>>;

  int *x = nullptr;
  cudaMallocManaged(&x, 3*2*5*sizeof(int));


  RAJA::nested::forall(
      Pol{},
      RAJA::make_tuple(RAJA::RangeSegment(0, 3),
                       RAJA::RangeSegment(0, 2),
                       RAJA::RangeSegment(0, 5)),
      [=] __device__ (Index_type i, Index_type j, Index_type k) {
        x[i + j*3 + k*3*2] = 1;
       });

  cudaDeviceSynchronize();

  for(int i = 0;i < 3*2*5;++ i){
    ASSERT_EQ(x[i], 1);
  }

  cudaFree(x);
}

#if defined(RAJA_ENABLE_CUDA)
CUDA_TEST(Nested, CudaCollapse1b)
{

  using Pol = RAJA::nested::Policy<
      CudaKernel<128,
        Collapse<RAJA::cuda_block_thread_exec, ArgList<0,1>,
          For<2, RAJA::seq_exec, Lambda<0>>
        >
      >>;

  int *x = nullptr;
  cudaMallocManaged(&x, 3*2*5*sizeof(int));

  RAJA::nested::forall(
      Pol{},
      RAJA::make_tuple(RAJA::RangeSegment(0, 3),
                       RAJA::RangeSegment(0, 2),
                       RAJA::RangeSegment(0, 5)),
      [=] RAJA_DEVICE (Index_type i, Index_type j, Index_type k) {
        x[i + j*3 + k*3*2] = 1;
       });

  cudaDeviceSynchronize();

  for(int i = 0;i < 3*2*5;++ i){
    ASSERT_EQ(x[i], 1);
  }

  cudaFree(x);
}


CUDA_TEST(Nested, CudaCollapse1c)
{

  using Pol = RAJA::nested::Policy<
      CudaKernel<128,
        Collapse<RAJA::cuda_block_seq_exec, ArgList<0,1>,
          For<2, RAJA::cuda_thread_exec, Lambda<0>>
        >
      >>;

  int *x = nullptr;
  cudaMallocManaged(&x, 3*2*5*sizeof(int));

  RAJA::nested::forall(
      Pol{},
      RAJA::make_tuple(RAJA::RangeSegment(0, 3),
                       RAJA::RangeSegment(0, 2),
                       RAJA::RangeSegment(0, 5)),
      [=] RAJA_DEVICE (Index_type i, Index_type j, Index_type k) {
        x[i + j*3 + k*3*2] = 1;
       });

  cudaDeviceSynchronize();

  for(int i = 0;i < 3*2*5;++ i){
    ASSERT_EQ(x[i], 1);
  }

  cudaFree(x);
}





CUDA_TEST(Nested, CudaCollapse2)
{

  using Pol = RAJA::nested::Policy<
       CudaKernel<128,
         Collapse<RAJA::cuda_block_thread_exec, ArgList<0,1>, Lambda<0>>
       >>;


  Index_type *sum1;
  cudaMallocManaged(&sum1, 1*sizeof(Index_type));

  Index_type *sum2;
  cudaMallocManaged(&sum2, 1*sizeof(Index_type));

  int N = 41;
  RAJA::nested::forall(Pol{},
                       RAJA::make_tuple(RAJA::RangeSegment(1, N),
                                        RAJA::RangeSegment(1, N)),
                       [=] RAJA_DEVICE (Index_type i, Index_type j) {

                         RAJA::atomic::atomicAdd<RAJA::atomic::cuda_atomic>(sum1,i);
                         RAJA::atomic::atomicAdd<RAJA::atomic::cuda_atomic>(sum2,j);

                       });

  cudaDeviceSynchronize();

  ASSERT_EQ( (N*(N-1)*(N-1))/2, *sum1);
  ASSERT_EQ( (N*(N-1)*(N-1))/2, *sum2);

  cudaFree(sum1);
  cudaFree(sum2);

}


CUDA_TEST(Nested, CudaReduceA)
{

  using Pol = RAJA::nested::Policy<
      CudaKernel<12,
        Collapse<RAJA::cuda_block_thread_exec, ArgList<0,1>,
          For<2, RAJA::seq_exec, Lambda<0>>
        >
      >>;

  RAJA::ReduceSum<RAJA::cuda_reduce<12>, int> reducer(0);

  RAJA::nested::forall(
      Pol{},
      RAJA::make_tuple(RAJA::RangeSegment(0, 3),
                       RAJA::RangeSegment(0, 2),
                       RAJA::RangeSegment(0, 5)),
      [=] RAJA_DEVICE (Index_type i, Index_type j, Index_type k) {
        reducer += 1;
       });


  ASSERT_EQ((int)reducer, 3*2*5);
}





CUDA_TEST(Nested, CudaReduceB)
{

  using Pol = RAJA::nested::Policy<
        For<2, RAJA::seq_exec,
          CudaKernel<12,
            Collapse<RAJA::cuda_block_thread_exec, ArgList<0,1>, Lambda<0>>
          >
        >>;

  RAJA::ReduceSum<RAJA::cuda_reduce<12>, int> reducer(0);

  RAJA::nested::forall(
      Pol{},
      RAJA::make_tuple(RAJA::RangeSegment(0, 3),
                       RAJA::RangeSegment(0, 2),
                       RAJA::RangeSegment(0, 5)),
      [=] RAJA_DEVICE (Index_type i, Index_type j, Index_type k) {
        reducer += 1;
       });


  ASSERT_EQ((int)reducer, 3*2*5);
}




CUDA_TEST(Nested, CudaReduceC)
{

  using Pol = RAJA::nested::Policy<
        For<2, RAJA::loop_exec,
          For<0, RAJA::loop_exec,
            CudaKernel<12,
              For<1, RAJA::cuda_block_thread_exec, Lambda<0>>
            >
          >
        >>;

  RAJA::ReduceSum<RAJA::cuda_reduce<12>, int> reducer(0);

  RAJA::nested::forall(
      Pol{},
      RAJA::make_tuple(RAJA::RangeSegment(0, 3),
                       RAJA::RangeSegment(0, 2),
                       RAJA::RangeSegment(0, 5)),
      [=] RAJA_DEVICE (Index_type i, Index_type j, Index_type k) {
        reducer += 1;
       });


  ASSERT_EQ((int)reducer, 3*2*5);
}




CUDA_TEST(Nested, SubRange_ThreadBlock)
{
  using Pol = RAJA::nested::Policy<
        CudaKernel<128,
          For<0, RAJA::cuda_block_thread_exec, Lambda<0>>
        >>;

  size_t num_elem = 2048;
  size_t first = 10;
  size_t last = num_elem - 10;

  double *ptr = nullptr;
  cudaErrchk(cudaMallocManaged(&ptr, sizeof(double) * num_elem) );

  RAJA::nested::forall(
      Pol{},
      RAJA::make_tuple(RAJA::RangeSegment(0, num_elem)),
      [=] RAJA_HOST_DEVICE (Index_type i) {
        ptr[i] = 0.0;
       });

  RAJA::nested::forall(
      Pol{},
      RAJA::make_tuple(RAJA::RangeSegment(first, last)),
      [=] RAJA_HOST_DEVICE (Index_type i) {
        ptr[i] = 1.0;
       });
  cudaDeviceSynchronize();

  size_t count = 0;
  for(size_t i = 0;i < num_elem; ++ i){
    count += ptr[i];
  }
  ASSERT_EQ(count, num_elem-20);
  for(size_t i = 0;i < 10;++ i){
    ASSERT_EQ(ptr[i], 0.0);
    ASSERT_EQ(ptr[num_elem-1-i], 0.0);
  }
}






CUDA_TEST(Nested, SubRange_Complex)
{
  using PolA = RAJA::nested::Policy<
          CudaKernel<128,
            For<0, RAJA::cuda_block_thread_exec, Lambda<0>>
          >>;

  using PolB = RAJA::nested::Policy<
          CudaKernel<128,
            Collapse<RAJA::cuda_block_thread_exec, ArgList<0, 1>,
              For<2, RAJA::seq_exec, Lambda<0>>
            >
          >>;


  size_t num_elem = 1024;
  size_t first = 10;
  size_t last = num_elem - 10;

  double *ptr = nullptr;
  cudaErrchk(cudaMallocManaged(&ptr, sizeof(double) * num_elem) );

  RAJA::nested::forall(
      PolA{},
      RAJA::make_tuple(RAJA::RangeSegment(0, num_elem)),
      [=] RAJA_HOST_DEVICE (Index_type i) {
        ptr[i] = 0.0;
       });

  RAJA::nested::forall(
      PolB{},
      RAJA::make_tuple(RAJA::RangeSegment(first, last),
                       RAJA::RangeSegment(0, 16),
                       RAJA::RangeSegment(0, 32)),
      [=] RAJA_HOST_DEVICE (Index_type i, Index_type j, Index_type k) {
        RAJA::atomic::atomicAdd<RAJA::atomic::cuda_atomic>(ptr+i, 1.0);
       });


  cudaDeviceSynchronize();

  size_t count = 0;
  for(size_t i = 0;i < num_elem; ++ i){
    count += ptr[i];
  }
  ASSERT_EQ(count, (num_elem-20)*16*32);
  for(size_t i = 0;i < 10;++ i){
    ASSERT_EQ(ptr[i], 0.0);
    ASSERT_EQ(ptr[num_elem-1-i], 0.0);
  }
}


#endif



TEST(Nested, Shmem1){
  using namespace RAJA;
  using namespace RAJA::nested;

  constexpr int TileSize = 3;
  using Pol = nested::Policy<
          nested::Tile<0, nested::tile_fixed<TileSize>, seq_exec,
            SetShmemWindow<
              For<0, seq_exec, Lambda<0>>,
              For<0, seq_exec, Lambda<1>>
            >
          >
        >;


  constexpr int N = 16;
  int *x = new int[N];
  for(int i = 0;i < N;++ i){
    x[i] = 0;
  }

  auto loop_segments = RAJA::make_tuple(RangeSegment(0,N));

  using shmem_t = SharedMemory<seq_shmem, int, TileSize>;
  ShmemWindowView<shmem_t, ArgList<0>, SizeList<TileSize>, decltype(loop_segments)> shmem;


  nested::forall(
      Pol{},

      loop_segments,

      [=](int i){
        shmem(i) = i;
      },
      [=](int i){
        x[i] = shmem(i) * 2;
      }
  );

  for(int i = 0;i < N;++ i){
    ASSERT_EQ(x[i], i*2);
  }

  delete[] x;
}


TEST(Nested, FissionFusion){
  using namespace RAJA;
  using namespace RAJA::nested;

  // Loop Fusion
  using Pol_Fusion = nested::Policy<
          For<0, seq_exec, Lambda<0>, Lambda<1>>
        >;

  // Loop Fission
  using Pol_Fission = nested::Policy<
          For<0, seq_exec, Lambda<0>>,
          For<0, seq_exec, Lambda<1>>
        >;


  constexpr int N = 16;
  int *x = new int[N];
  int *y = new int[N];
  for(int i = 0;i < N;++ i){
    x[i] = 0;
    y[i] = 0;
  }

  nested::forall(
      Pol_Fission{},

      RAJA::make_tuple(RangeSegment(0,N), RangeSegment(0,N)),

      [=](int i, int){
        x[i] += 1;
      },

      [=](int i, int){
        x[i] += 2;
      }
  );


  nested::forall(
      Pol_Fusion{},

      RAJA::make_tuple(RangeSegment(0,N), RangeSegment(0,N)),

      [=](int i, int){
        y[i] += 1;
      },

      [=](int i, int){
        y[i] += 2;
      }
  );

  for(int i = 0;i < N;++ i){
    ASSERT_EQ(x[i], y[i]);
  }

  delete[] x;
  delete[] y;
}


TEST(Nested, Tile){
  using namespace RAJA;
  using namespace RAJA::nested;

  // Loop Fusion
  using Pol = nested::Policy<
          nested::Tile<1, nested::tile_fixed<4>, seq_exec,
            For<0, seq_exec,
              For<1, seq_exec, Lambda<0>>
            >,
            For<0, seq_exec,
              For<1, seq_exec, Lambda<0>>
            >
          >,
          For<1, seq_exec, Lambda<1>>
        >;


  constexpr int N = 16;
  int *x = new int[N];
  for(int i = 0;i < N;++ i){
    x[i] = 0;
  }

  nested::forall(
      Pol{},

      RAJA::make_tuple(RangeSegment(0,N), RangeSegment(0,N)),

      [=](int i, int){
        x[i] += 1;
      },
      [=](int, int j){
        x[j] *= 10;
      }
  );

  for(int i = 0;i < N;++ i){
    ASSERT_EQ(x[i], 320);
  }

  delete[] x;
}


TEST(Nested, CollapseSeq){
  using namespace RAJA;
  using namespace RAJA::nested;

  // Loop Fusion
  using Pol = nested::Policy<
          Collapse<seq_exec, ArgList<0, 1>,
            Lambda<0>
          >
        >;


  constexpr int N = 16;
  int *x = new int[N*N];
  for(int i = 0;i < N*N;++ i){
    x[i] = 0;
  }

  nested::forall(
      Pol{},

      camp::make_tuple(RangeSegment(0,N), RangeSegment(0,N)),

      [=](int i, int j){
        x[i*N + j] += 1;
      }
  );

  for(int i = 0;i < N*N;++ i){
    ASSERT_EQ(x[i], 1);
  }

  delete[] x;
}



#ifdef RAJA_ENABLE_CUDA

//__global__ void myFoobar()
//{
//  int i =
//}

CUDA_TEST(Nested, CudaExec){
  using namespace RAJA;
  using namespace RAJA::nested;

  constexpr long N = 1024;

  // Loop Fusion
  using Pol = nested::Policy<
            CudaKernel<1024,
              For<0, cuda_block_thread_exec, Lambda<0>>
            >
        >;

//  double *d_ptr;
//  cudaErrchk(cudaMalloc(&d_ptr, sizeof(double) * N));


  RAJA::ReduceSum<cuda_reduce<1024>, long> trip_count(0);

  nested::forall(
      Pol{},

      RAJA::make_tuple(RangeSegment(0,N)),

      [=] __device__ (RAJA::Index_type i){

        trip_count += 1;
        //d_ptr[i] = 1;
        //d_ptr2[i] = 2;
      }
  );
  cudaDeviceSynchronize();

  long result = (long)trip_count;

  ASSERT_EQ(result, N);
}

CUDA_TEST(Nested, CudaExec1){
  using namespace RAJA;
  using namespace RAJA::nested;

  constexpr long N = (long)3*1024*1024;

  // Loop Fusion
  using Pol = nested::Policy<
            CudaKernel<128,
              For<0, cuda_block_thread_exec, Lambda<0>>
            >
        >;


  RAJA::ReduceSum<cuda_reduce<128>, long> trip_count(0);

  nested::forall(
      Pol{},

      RAJA::make_tuple(RangeSegment(0,N)),

      [=] __device__ (ptrdiff_t i){

        trip_count += 1;
      }
  );
  cudaDeviceSynchronize();

  long result = (long)trip_count;
  //printf("result=%ld\n", result);

  ASSERT_EQ(result, N);
}



CUDA_TEST(Nested, CudaExec1a){
  using namespace RAJA;
  using namespace RAJA::nested;

  constexpr long N = (long)128;

  // Loop Fusion
  using Pol = nested::Policy<
            CudaKernel<128,
              nested::Collapse<cuda_block_thread_exec, ArgList<0,1>, Lambda<0>>
            >
        >;


  RAJA::ReduceSum<cuda_reduce<1024>, long> trip_count(0);

  nested::forall(
      Pol{},

      RAJA::make_tuple(RangeSegment(0,N), RangeStrideSegment(0,N,2)),

      [=] __device__ (ptrdiff_t i, ptrdiff_t j){
        trip_count += 1;
      }
  );
  cudaDeviceSynchronize();

  long result = (long)trip_count;
  //printf("result=%ld\n", result);

  ASSERT_EQ(result, N*N/2);
}



CUDA_TEST(Nested, CudaExec1b){
  using namespace RAJA;
  using namespace RAJA::nested;

  constexpr long N = (long)3*1024*1024;

  // Loop Fusion
  using Pol = nested::Policy<
            CudaKernel<128,
              For<0, cuda_block_thread_exec, Lambda<0>>
              >
        >;


  RAJA::ReduceSum<cuda_reduce<1024>, long> trip_count(0);

  nested::forall(
      Pol{},

      RAJA::make_tuple(RangeSegment(0,N)),

      [=] __device__ (ptrdiff_t i){

        trip_count += 1;
        //printf("[%d] %d\n", (int)threadIdx.x, (int)i);
      }
  );
  cudaDeviceSynchronize();

  long result = (long)trip_count;
  //printf("result=%ld\n", result);

  ASSERT_EQ(result, N);
}

CUDA_TEST(Nested, CudaExec2){
  using namespace RAJA;
  using namespace RAJA::nested;


  constexpr long N = (long)3*1024*1024;

  RAJA::ReduceSum<cuda_reduce<1024>, long> trip_count(0);

  RAJA::forall<cuda_exec<1024>>(
      RangeSegment(0,N),
      [=] __device__ (ptrdiff_t i){
        trip_count += 1;
      });
  cudaDeviceSynchronize();

  long result = (long)trip_count;
  //printf("result=%ld\n", result);
  ASSERT_EQ(result, N);
}





CUDA_TEST(Nested, CudaComplexNested){
  using namespace RAJA;
  using namespace RAJA::nested;

  constexpr long N = (long)739;

  using Pol = nested::Policy<
            CudaKernel<1024,
              For<0, cuda_block_thread_exec,
                For<1, cuda_thread_exec,
                  For<2, cuda_thread_exec, Lambda<0>>
                >,
                For<2, cuda_thread_exec, Lambda<0>>
              >
            >
          >;

  int *ptr = nullptr;
  cudaErrchk(cudaMallocManaged(&ptr, sizeof(int) * N) );

  for(long i = 0;i < N;++ i){
    ptr[i] = 0;
  }


  auto segments = RAJA::make_tuple(RangeSegment(0,N), RangeSegment(0,N), RangeSegment(0, N));


  RAJA::ReduceSum<cuda_reduce<1024>, long> trip_count(0);

  nested::forall(
      Pol{},

      segments,

      [=] __device__ (RAJA::Index_type i, RAJA::Index_type j, RAJA::Index_type k){

        trip_count += 1;
        RAJA::atomic::atomicAdd<RAJA::atomic::auto_atomic>(ptr+i, (int)1);

      }
  );
  cudaDeviceSynchronize();

  for(long i = 0;i < N;++ i){
    ASSERT_EQ(ptr[i], (int)(N*N + N));
  }

  // check trip count
  long result = (long)trip_count;
  ASSERT_EQ(result, N*N*N + N*N);


  cudaFree(ptr);
}




CUDA_TEST(Nested, CudaShmemWindow1d){
  using namespace RAJA;
  using namespace RAJA::nested;

  constexpr long N = (long)256;

  using Pol = nested::Policy<
            CudaKernel<1024,
              nested::Tile<0, nested::tile_fixed<16>, seq_exec,
                SetShmemWindow<

                  For<0, cuda_thread_exec, Lambda<0>>,

                  CudaThreadSync,

                  For<0, cuda_thread_exec, Lambda<1>>
                > // SetShmemWindow
              >
            >
          >;

  int *ptr = nullptr;
  cudaErrchk(cudaMallocManaged(&ptr, sizeof(int) * N) );

  for(long i = 0;i < N;++ i){
    ptr[i] = 0;
  }


  auto segments = RAJA::make_tuple(RangeSegment(0,N));


  RAJA::ReduceSum<cuda_reduce<1024>, long> trip_count(0);


  using shmem_t = SharedMemory<cuda_shmem, double, 16>;
  ShmemWindowView<shmem_t, ArgList<0>, SizeList<16>, decltype(segments)> shmem;


  nested::forall(
      Pol{},

<<<<<<< HEAD
      segments,

      [=] __device__ (RAJA::Index_type i){

        trip_count += 1;
        shmem(i) = i;

      },

      [=] __device__ (RAJA::Index_type i){

        trip_count += 1;
        ptr[i] = shmem(i);

      }
  );
=======
  RAJA::nested::forall(
      ExecPolicy{},
      RAJA::make_tuple(RAJA::TypedRangeSegment<TypedIndex>(first, last),
                       RAJA::TypedRangeSegment<TypedIndex>(0, 16),
                       RAJA::TypedRangeSegment<TypedIndex>(0, 32)),
      [=] RAJA_HOST_DEVICE (TypedIndex i, TypedIndex j, TypedIndex k) {
        //if(j == 0 && k == 0){
          RAJA::atomic::atomicAdd<RAJA::atomic::cuda_atomic>(ptr+(*i), 1.0);
        //}
       });
>>>>>>> 5067caee
  cudaDeviceSynchronize();

  for(long i = 0;i < N;++ i){
    ASSERT_EQ(ptr[i], (int)(i));
  }

  // check trip count
  long result = (long)trip_count;
  ASSERT_EQ(result, 2*N);


  cudaFree(ptr);
}



CUDA_TEST(Nested, CudaShmemWindow2d){
  using namespace RAJA;
  using namespace RAJA::nested;

  constexpr long N = (long)1024;
  constexpr long M = (long)1024;

  using Pol = nested::Policy<
            CudaKernel<512,
              nested::Tile<0, nested::tile_fixed<2>, seq_exec,
                nested::Tile<1, nested::tile_fixed<2>, seq_exec,
                  SetShmemWindow<
                    For<0, cuda_thread_exec,

                      For<1, cuda_thread_exec, Lambda<0>>,

                      CudaThreadSync,

                      For<1, cuda_thread_exec, Lambda<1>>
                    >
                  >
                >
              >
            >
          >;

  int *ptr = nullptr;
  cudaErrchk(cudaMallocManaged(&ptr, sizeof(int) * N * M) );

  for(long i = 0;i < N*M;++ i){
    ptr[i] = 0;
  }


  auto segments = RAJA::make_tuple(RangeSegment(0,N), RangeSegment(0,M));


  RAJA::ReduceSum<cuda_reduce<512>, long> trip_count(0);


  using shmem_t = SharedMemory<cuda_shmem, double, 4>;
  ShmemWindowView<shmem_t, ArgList<0,1>, SizeList<2,2>, decltype(segments)> shmem;


  nested::forall(
      Pol{},

      segments,

      [=] __device__ (RAJA::Index_type i, RAJA::Index_type j){
        trip_count += 1;
        shmem(i,j) = i*j;

      },

      [=] __device__ (RAJA::Index_type i, RAJA::Index_type j){

        trip_count += 1;
        ptr[i*M + j] = shmem(i,j);

      }
  );
  cudaDeviceSynchronize();

  for(long i = 0;i < N;++ i){
    for(long j = 0;j < M;++ j){
      ASSERT_EQ(ptr[i*M+j], (int)(i*j));
    }
  }

  // check trip count
  long result = (long)trip_count;
  ASSERT_EQ(result, 2*N*M);


  cudaFree(ptr);
}




#endif // CUDA



#ifdef RAJA_ENABLE_OPENMP
TEST(Nested, Collapse2)
{
  int N = 16;
  int M = 7;


  int *data = new int[N*M];
  for(int i = 0;i < M*N;++ i){
    data[i] = -1;
  }

  using Pol = RAJA::nested::Policy<
      RAJA::nested::OmpParallelCollapse<
        RAJA::nested::For<0>,
        RAJA::nested::For<1>
      > >;

  RAJA::nested::forall(
      Pol{},
      RAJA::make_tuple(
          RAJA::RangeSegment(0, N),
          RAJA::RangeSegment(0, M)),

      [=] (Index_type i, Index_type j) {
        data[i + j*N] = i;
       });

  for(int i = 0;i < N;++ i){
    for(int j = 0;j < M;++ j){
      ASSERT_EQ(data[i + j*N], i);
    }
  }


  delete[] data;
}


TEST(Nested, Collapse3)
{
  int N = 1;
  int M = 2;
  int K = 3;

  int *data = new int[N*M*K];
  for(int i = 0;i < M*N*K;++ i){
    data[i] = -1;
  }

  using Pol = RAJA::nested::Policy<
       RAJA::nested::OmpParallelCollapse<
       RAJA::nested::For<0>,
       RAJA::nested::For<1>,
       RAJA::nested::For<2>
        > >;

  RAJA::nested::forall(
        Pol{},
        RAJA::make_tuple(
        RAJA::RangeSegment(0, K),
        RAJA::RangeSegment(0, M),
        RAJA::RangeSegment(0, N) ),
        [=] (Index_type k, Index_type j, Index_type i) {
          data[i + N*(j + M*k)] = i + N*(j+M*k);
        });
  

  for(int k=0; k<K; k++){
    for(int j=0; j<M; ++j){
      for(int i=0; i<N; ++i){
        
        int id = i + N*(j + M*k);
        ASSERT_EQ(data[id], id);        
      }
    }
  }

  delete[] data;
}

TEST(Nested, Collapse4)
{
  int N = 1;
  int M = 2;
  int K = 3;

  int *data = new int[N*M*K];
  for(int i = 0;i < M*N*K;++ i){
    data[i] = -1;
  }

  using Pol = RAJA::nested::Policy<
       RAJA::nested::OmpParallelCollapse<
       RAJA::nested::For<0>,
       RAJA::nested::For<1>,
       RAJA::nested::For<2>
        > >;

  RAJA::nested::forall(
        Pol{},
        RAJA::make_tuple(
        RAJA::RangeSegment(0, K),
        RAJA::RangeSegment(0, M),
        RAJA::RangeSegment(0, N) ),
        [=] (Index_type k, Index_type j, Index_type i) {          
          Index_type  id = i + N * (j + M*k); 
          data[id] = id; 

        }); 

  for(int k=0; k<K; k++){
    for(int j=0; j<M; ++j){
      for(int i=0; i<N; ++i){
        
        int id = i + N*(j + M*k);
        ASSERT_EQ(data[id], id);        
      }
    }
  }

  delete[] data;
}


TEST(Nested, Collapse5)
{

  int N = 4;
  int M = 4;
  int K = 4;

  int *data = new int[N*M*K];
  for(int i = 0;i < M*N*K;++ i){
    data[i] = -1;
  }

  using Pol = RAJA::nested::Policy<
       RAJA::nested::OmpParallelCollapse<
       RAJA::nested::For<0>,
       RAJA::nested::For<1> >,
       RAJA::nested::For<2, RAJA::seq_exec> >; 

  RAJA::nested::forall(
        Pol{},
        RAJA::make_tuple(
        RAJA::RangeSegment(0, K),
        RAJA::RangeSegment(0, M),
        RAJA::RangeSegment(0, N) ),
        [=] (Index_type k, Index_type j, Index_type i) {

          data[i + N*(j + M*k)] = i + N*(j+M*k);
        });

  for(int k=0; k<K; ++k){
    for(int j=0; j<M; ++j){
      for(int i=0; i<N; ++i){
        
        int id = i + N*(j+M*k);
        ASSERT_EQ(data[id], id);
      }
    }
  }

  delete[] data;
}


TEST(Nested, Collapse6)
{

  int N = 3;
  int M = 3;
  int K = 4;

  int *data = new int[N*M];
  for(int i = 0; i< M*N; ++i){
    data[i] = 0;
  }

  using Pol = RAJA::nested::Policy<
       RAJA::nested::For<0, RAJA::seq_exec>, 
       RAJA::nested::OmpParallelCollapse<
       RAJA::nested::For<1>,
       RAJA::nested::For<2> > >;

  RAJA::nested::forall(
        Pol{},
        RAJA::make_tuple(
        RAJA::RangeSegment(0, K),
        RAJA::RangeSegment(0, M),
        RAJA::RangeSegment(0, N) ),
        [=] (Index_type k, Index_type j, Index_type i) {
          data[i + N*j] += k;
        });
  
  for(int j=0; j<M; ++j){
    for(int i=0; i<N; ++i){ 
      ASSERT_EQ(data[i +N*j], 6);
    }
  }


  delete[] data;
}

TEST(Nested, Collapse7)
{

  int N  = 3;
  int M  = 3;
  int K  = 4;
  int P  = 8;

  int *data = new int[N*M*K*P];
  for(int i = 0; i< N*M*K*P; ++i){
    data[i] = 0;
  }

  using Pol = RAJA::nested::Policy<
       RAJA::nested::For<0, RAJA::seq_exec>, 
       RAJA::nested::OmpParallelCollapse<
       RAJA::nested::For<1>,
       RAJA::nested::For<2>,
       RAJA::nested::For<3> > >;

  RAJA::nested::forall(
        Pol{},
        RAJA::make_tuple(
        RAJA::RangeSegment(0, K),
        RAJA::RangeSegment(0, M),
        RAJA::RangeSegment(0, N),
        RAJA::RangeSegment(0, P)
                         ),
        [=] (Index_type k, Index_type j, Index_type i, Index_type r) {
          Index_type id = r + P*(i + N*(j + M*k));
          data[id] += id;
        });

  for(int k=0; k<K; ++k){
    for(int j=0; j<M; ++j){
      for(int i=0; i<N; ++i){
        for(int r=0; r<P; ++r){
          Index_type id = r + P*(i + N*(j + M*k));
          ASSERT_EQ(data[id], id);
        }
      }
    }
  }

  delete[] data;
}


TEST(Nested, Collapse8)
{

  int N  = 3;
  int M  = 3;
  int K  = 4;
  int P  = 8;

  int *data = new int[N*M*K*P];
  for(int i = 0; i< N*M*K*P; ++i){
    data[i] = 0;
  }

  using Pol = RAJA::nested::Policy<
       RAJA::nested::OmpParallelCollapse<
       RAJA::nested::For<0>,
       RAJA::nested::For<1>,
       RAJA::nested::For<2> >,
       RAJA::nested::For<3, RAJA::seq_exec> >;

  RAJA::nested::forall(
        Pol{},
        RAJA::make_tuple(
        RAJA::RangeSegment(0, K),
        RAJA::RangeSegment(0, M),
        RAJA::RangeSegment(0, N),
        RAJA::RangeSegment(0, P)
                         ),
        [=] (Index_type k, Index_type j, Index_type i, Index_type r) {
          Index_type id = r + P*(i + N*(j + M*k));
          data[id] += id;
        });

  for(int k=0; k<K; ++k){
    for(int j=0; j<M; ++j){
      for(int i=0; i<N; ++i){
        for(int r=0; r<P; ++r){
          Index_type id = r + P*(i + N*(j + M*k));
          ASSERT_EQ(data[id], id);
        }
      }
    }
  }

  delete[] data;
}

#endif //RAJA_ENABLE_OPENMP<|MERGE_RESOLUTION|>--- conflicted
+++ resolved
@@ -1,3 +1,18 @@
+//~~~~~~~~~~~~~~~~~~~~~~~~~~~~~~~~~~~~~~~~~~~~~~~~~~~~~~~~~~~~~~~~~~~~~~~~~~~//
+// Copyright (c) 2016-17, Lawrence Livermore National Security, LLC.
+// 
+// Produced at the Lawrence Livermore National Laboratory
+//
+// LLNL-CODE-689114
+//
+// All rights reserved.
+//
+// This file is part of RAJA.
+//
+// For details about use and distribution, please read RAJA/LICENSE.
+//
+//~~~~~~~~~~~~~~~~~~~~~~~~~~~~~~~~~~~~~~~~~~~~~~~~~~~~~~~~~~~~~~~~~~~~~~~~~~~//
+
 #include "RAJA/RAJA.hpp"
 #include "RAJA_gtest.hpp"
 
@@ -150,7 +165,7 @@
 
 
 
-
+#if defined(RAJA_ENABLE_CUDA)
 CUDA_TEST(Nested, CudaCollapse1a)
 {
 
@@ -180,7 +195,6 @@
   cudaFree(x);
 }
 
-#if defined(RAJA_ENABLE_CUDA)
 CUDA_TEST(Nested, CudaCollapse1b)
 {
 
@@ -664,415 +678,6 @@
   delete[] x;
 }
 
-
-
-#ifdef RAJA_ENABLE_CUDA
-
-//__global__ void myFoobar()
-//{
-//  int i =
-//}
-
-CUDA_TEST(Nested, CudaExec){
-  using namespace RAJA;
-  using namespace RAJA::nested;
-
-  constexpr long N = 1024;
-
-  // Loop Fusion
-  using Pol = nested::Policy<
-            CudaKernel<1024,
-              For<0, cuda_block_thread_exec, Lambda<0>>
-            >
-        >;
-
-//  double *d_ptr;
-//  cudaErrchk(cudaMalloc(&d_ptr, sizeof(double) * N));
-
-
-  RAJA::ReduceSum<cuda_reduce<1024>, long> trip_count(0);
-
-  nested::forall(
-      Pol{},
-
-      RAJA::make_tuple(RangeSegment(0,N)),
-
-      [=] __device__ (RAJA::Index_type i){
-
-        trip_count += 1;
-        //d_ptr[i] = 1;
-        //d_ptr2[i] = 2;
-      }
-  );
-  cudaDeviceSynchronize();
-
-  long result = (long)trip_count;
-
-  ASSERT_EQ(result, N);
-}
-
-CUDA_TEST(Nested, CudaExec1){
-  using namespace RAJA;
-  using namespace RAJA::nested;
-
-  constexpr long N = (long)3*1024*1024;
-
-  // Loop Fusion
-  using Pol = nested::Policy<
-            CudaKernel<128,
-              For<0, cuda_block_thread_exec, Lambda<0>>
-            >
-        >;
-
-
-  RAJA::ReduceSum<cuda_reduce<128>, long> trip_count(0);
-
-  nested::forall(
-      Pol{},
-
-      RAJA::make_tuple(RangeSegment(0,N)),
-
-      [=] __device__ (ptrdiff_t i){
-
-        trip_count += 1;
-      }
-  );
-  cudaDeviceSynchronize();
-
-  long result = (long)trip_count;
-  //printf("result=%ld\n", result);
-
-  ASSERT_EQ(result, N);
-}
-
-
-
-CUDA_TEST(Nested, CudaExec1a){
-  using namespace RAJA;
-  using namespace RAJA::nested;
-
-  constexpr long N = (long)128;
-
-  // Loop Fusion
-  using Pol = nested::Policy<
-            CudaKernel<128,
-              nested::Collapse<cuda_block_thread_exec, ArgList<0,1>, Lambda<0>>
-            >
-        >;
-
-
-  RAJA::ReduceSum<cuda_reduce<1024>, long> trip_count(0);
-
-  nested::forall(
-      Pol{},
-
-      RAJA::make_tuple(RangeSegment(0,N), RangeStrideSegment(0,N,2)),
-
-      [=] __device__ (ptrdiff_t i, ptrdiff_t j){
-        trip_count += 1;
-      }
-  );
-  cudaDeviceSynchronize();
-
-  long result = (long)trip_count;
-  //printf("result=%ld\n", result);
-
-  ASSERT_EQ(result, N*N/2);
-}
-
-
-
-CUDA_TEST(Nested, CudaExec1b){
-  using namespace RAJA;
-  using namespace RAJA::nested;
-
-  constexpr long N = (long)3*1024*1024;
-
-  // Loop Fusion
-  using Pol = nested::Policy<
-            CudaKernel<128,
-              For<0, cuda_block_thread_exec, Lambda<0>>
-              >
-        >;
-
-
-  RAJA::ReduceSum<cuda_reduce<1024>, long> trip_count(0);
-
-  nested::forall(
-      Pol{},
-
-      RAJA::make_tuple(RangeSegment(0,N)),
-
-      [=] __device__ (ptrdiff_t i){
-
-        trip_count += 1;
-        //printf("[%d] %d\n", (int)threadIdx.x, (int)i);
-      }
-  );
-  cudaDeviceSynchronize();
-
-  long result = (long)trip_count;
-  //printf("result=%ld\n", result);
-
-  ASSERT_EQ(result, N);
-}
-
-CUDA_TEST(Nested, CudaExec2){
-  using namespace RAJA;
-  using namespace RAJA::nested;
-
-
-  constexpr long N = (long)3*1024*1024;
-
-  RAJA::ReduceSum<cuda_reduce<1024>, long> trip_count(0);
-
-  RAJA::forall<cuda_exec<1024>>(
-      RangeSegment(0,N),
-      [=] __device__ (ptrdiff_t i){
-        trip_count += 1;
-      });
-  cudaDeviceSynchronize();
-
-  long result = (long)trip_count;
-  //printf("result=%ld\n", result);
-  ASSERT_EQ(result, N);
-}
-
-
-
-
-
-CUDA_TEST(Nested, CudaComplexNested){
-  using namespace RAJA;
-  using namespace RAJA::nested;
-
-  constexpr long N = (long)739;
-
-  using Pol = nested::Policy<
-            CudaKernel<1024,
-              For<0, cuda_block_thread_exec,
-                For<1, cuda_thread_exec,
-                  For<2, cuda_thread_exec, Lambda<0>>
-                >,
-                For<2, cuda_thread_exec, Lambda<0>>
-              >
-            >
-          >;
-
-  int *ptr = nullptr;
-  cudaErrchk(cudaMallocManaged(&ptr, sizeof(int) * N) );
-
-  for(long i = 0;i < N;++ i){
-    ptr[i] = 0;
-  }
-
-
-  auto segments = RAJA::make_tuple(RangeSegment(0,N), RangeSegment(0,N), RangeSegment(0, N));
-
-
-  RAJA::ReduceSum<cuda_reduce<1024>, long> trip_count(0);
-
-  nested::forall(
-      Pol{},
-
-      segments,
-
-      [=] __device__ (RAJA::Index_type i, RAJA::Index_type j, RAJA::Index_type k){
-
-        trip_count += 1;
-        RAJA::atomic::atomicAdd<RAJA::atomic::auto_atomic>(ptr+i, (int)1);
-
-      }
-  );
-  cudaDeviceSynchronize();
-
-  for(long i = 0;i < N;++ i){
-    ASSERT_EQ(ptr[i], (int)(N*N + N));
-  }
-
-  // check trip count
-  long result = (long)trip_count;
-  ASSERT_EQ(result, N*N*N + N*N);
-
-
-  cudaFree(ptr);
-}
-
-
-
-
-CUDA_TEST(Nested, CudaShmemWindow1d){
-  using namespace RAJA;
-  using namespace RAJA::nested;
-
-  constexpr long N = (long)256;
-
-  using Pol = nested::Policy<
-            CudaKernel<1024,
-              nested::Tile<0, nested::tile_fixed<16>, seq_exec,
-                SetShmemWindow<
-
-                  For<0, cuda_thread_exec, Lambda<0>>,
-
-                  CudaThreadSync,
-
-                  For<0, cuda_thread_exec, Lambda<1>>
-                > // SetShmemWindow
-              >
-            >
-          >;
-
-  int *ptr = nullptr;
-  cudaErrchk(cudaMallocManaged(&ptr, sizeof(int) * N) );
-
-  for(long i = 0;i < N;++ i){
-    ptr[i] = 0;
-  }
-
-
-  auto segments = RAJA::make_tuple(RangeSegment(0,N));
-
-
-  RAJA::ReduceSum<cuda_reduce<1024>, long> trip_count(0);
-
-
-  using shmem_t = SharedMemory<cuda_shmem, double, 16>;
-  ShmemWindowView<shmem_t, ArgList<0>, SizeList<16>, decltype(segments)> shmem;
-
-
-  nested::forall(
-      Pol{},
-
-<<<<<<< HEAD
-      segments,
-
-      [=] __device__ (RAJA::Index_type i){
-
-        trip_count += 1;
-        shmem(i) = i;
-
-      },
-
-      [=] __device__ (RAJA::Index_type i){
-
-        trip_count += 1;
-        ptr[i] = shmem(i);
-
-      }
-  );
-=======
-  RAJA::nested::forall(
-      ExecPolicy{},
-      RAJA::make_tuple(RAJA::TypedRangeSegment<TypedIndex>(first, last),
-                       RAJA::TypedRangeSegment<TypedIndex>(0, 16),
-                       RAJA::TypedRangeSegment<TypedIndex>(0, 32)),
-      [=] RAJA_HOST_DEVICE (TypedIndex i, TypedIndex j, TypedIndex k) {
-        //if(j == 0 && k == 0){
-          RAJA::atomic::atomicAdd<RAJA::atomic::cuda_atomic>(ptr+(*i), 1.0);
-        //}
-       });
->>>>>>> 5067caee
-  cudaDeviceSynchronize();
-
-  for(long i = 0;i < N;++ i){
-    ASSERT_EQ(ptr[i], (int)(i));
-  }
-
-  // check trip count
-  long result = (long)trip_count;
-  ASSERT_EQ(result, 2*N);
-
-
-  cudaFree(ptr);
-}
-
-
-
-CUDA_TEST(Nested, CudaShmemWindow2d){
-  using namespace RAJA;
-  using namespace RAJA::nested;
-
-  constexpr long N = (long)1024;
-  constexpr long M = (long)1024;
-
-  using Pol = nested::Policy<
-            CudaKernel<512,
-              nested::Tile<0, nested::tile_fixed<2>, seq_exec,
-                nested::Tile<1, nested::tile_fixed<2>, seq_exec,
-                  SetShmemWindow<
-                    For<0, cuda_thread_exec,
-
-                      For<1, cuda_thread_exec, Lambda<0>>,
-
-                      CudaThreadSync,
-
-                      For<1, cuda_thread_exec, Lambda<1>>
-                    >
-                  >
-                >
-              >
-            >
-          >;
-
-  int *ptr = nullptr;
-  cudaErrchk(cudaMallocManaged(&ptr, sizeof(int) * N * M) );
-
-  for(long i = 0;i < N*M;++ i){
-    ptr[i] = 0;
-  }
-
-
-  auto segments = RAJA::make_tuple(RangeSegment(0,N), RangeSegment(0,M));
-
-
-  RAJA::ReduceSum<cuda_reduce<512>, long> trip_count(0);
-
-
-  using shmem_t = SharedMemory<cuda_shmem, double, 4>;
-  ShmemWindowView<shmem_t, ArgList<0,1>, SizeList<2,2>, decltype(segments)> shmem;
-
-
-  nested::forall(
-      Pol{},
-
-      segments,
-
-      [=] __device__ (RAJA::Index_type i, RAJA::Index_type j){
-        trip_count += 1;
-        shmem(i,j) = i*j;
-
-      },
-
-      [=] __device__ (RAJA::Index_type i, RAJA::Index_type j){
-
-        trip_count += 1;
-        ptr[i*M + j] = shmem(i,j);
-
-      }
-  );
-  cudaDeviceSynchronize();
-
-  for(long i = 0;i < N;++ i){
-    for(long j = 0;j < M;++ j){
-      ASSERT_EQ(ptr[i*M+j], (int)(i*j));
-    }
-  }
-
-  // check trip count
-  long result = (long)trip_count;
-  ASSERT_EQ(result, 2*N*M);
-
-
-  cudaFree(ptr);
-}
-
-
-
-
-#endif // CUDA
-
-
-
 #ifdef RAJA_ENABLE_OPENMP
 TEST(Nested, Collapse2)
 {
@@ -1086,9 +691,8 @@
   }
 
   using Pol = RAJA::nested::Policy<
-      RAJA::nested::OmpParallelCollapse<
-        RAJA::nested::For<0>,
-        RAJA::nested::For<1>
+      RAJA::nested::Collapse<RAJA::nested::omp_parallel_collapse_exec, ArgList<0, 1>,
+        Lambda<0>
       > >;
 
   RAJA::nested::forall(
@@ -1124,10 +728,8 @@
   }
 
   using Pol = RAJA::nested::Policy<
-       RAJA::nested::OmpParallelCollapse<
-       RAJA::nested::For<0>,
-       RAJA::nested::For<1>,
-       RAJA::nested::For<2>
+      RAJA::nested::Collapse<RAJA::nested::omp_parallel_collapse_exec, ArgList<0, 1, 2>,
+       Lambda<0>
         > >;
 
   RAJA::nested::forall(
@@ -1166,11 +768,9 @@
   }
 
   using Pol = RAJA::nested::Policy<
-       RAJA::nested::OmpParallelCollapse<
-       RAJA::nested::For<0>,
-       RAJA::nested::For<1>,
-       RAJA::nested::For<2>
-        > >;
+        RAJA::nested::Collapse<RAJA::nested::omp_parallel_collapse_exec, ArgList<0, 1, 2>,
+         Lambda<0>
+          > >;
 
   RAJA::nested::forall(
         Pol{},
@@ -1210,11 +810,11 @@
     data[i] = -1;
   }
 
-  using Pol = RAJA::nested::Policy<
-       RAJA::nested::OmpParallelCollapse<
-       RAJA::nested::For<0>,
-       RAJA::nested::For<1> >,
-       RAJA::nested::For<2, RAJA::seq_exec> >; 
+
+  using Pol = RAJA::nested::Policy<
+      RAJA::nested::Collapse<RAJA::nested::omp_parallel_collapse_exec, ArgList<0, 1>,
+        RAJA::nested::For<2, RAJA::seq_exec, Lambda<0> >
+        > >;
 
   RAJA::nested::forall(
         Pol{},
@@ -1253,11 +853,14 @@
     data[i] = 0;
   }
 
-  using Pol = RAJA::nested::Policy<
-       RAJA::nested::For<0, RAJA::seq_exec>, 
-       RAJA::nested::OmpParallelCollapse<
-       RAJA::nested::For<1>,
-       RAJA::nested::For<2> > >;
+
+  using Pol = RAJA::nested::Policy<
+      RAJA::nested::For<0, RAJA::seq_exec,
+        RAJA::nested::Collapse<RAJA::nested::omp_parallel_collapse_exec, ArgList<1, 2>,
+          Lambda<0>
+        >
+      > >;
+
 
   RAJA::nested::forall(
         Pol{},
@@ -1293,11 +896,11 @@
   }
 
   using Pol = RAJA::nested::Policy<
-       RAJA::nested::For<0, RAJA::seq_exec>, 
-       RAJA::nested::OmpParallelCollapse<
-       RAJA::nested::For<1>,
-       RAJA::nested::For<2>,
-       RAJA::nested::For<3> > >;
+        RAJA::nested::For<0, RAJA::seq_exec,
+          RAJA::nested::Collapse<RAJA::nested::omp_parallel_collapse_exec, ArgList<1, 2, 3>,
+            Lambda<0>
+          >
+        > >;
 
   RAJA::nested::forall(
         Pol{},
@@ -1341,11 +944,9 @@
   }
 
   using Pol = RAJA::nested::Policy<
-       RAJA::nested::OmpParallelCollapse<
-       RAJA::nested::For<0>,
-       RAJA::nested::For<1>,
-       RAJA::nested::For<2> >,
-       RAJA::nested::For<3, RAJA::seq_exec> >;
+        RAJA::nested::Collapse<RAJA::nested::omp_parallel_collapse_exec, ArgList<0, 1, 2>,
+          RAJA::nested::For<3, RAJA::seq_exec, Lambda<0> >
+          > >;
 
   RAJA::nested::forall(
         Pol{},
@@ -1374,4 +975,399 @@
   delete[] data;
 }
 
-#endif //RAJA_ENABLE_OPENMP+#endif //RAJA_ENABLE_OPENMP
+
+#ifdef RAJA_ENABLE_CUDA
+
+//__global__ void myFoobar()
+//{
+//  int i =
+//}
+
+CUDA_TEST(Nested, CudaExec){
+  using namespace RAJA;
+  using namespace RAJA::nested;
+
+  constexpr long N = 1024;
+
+  // Loop Fusion
+  using Pol = nested::Policy<
+            CudaKernel<1024,
+              For<0, cuda_block_thread_exec, Lambda<0>>
+            >
+        >;
+
+//  double *d_ptr;
+//  cudaErrchk(cudaMalloc(&d_ptr, sizeof(double) * N));
+
+
+  RAJA::ReduceSum<cuda_reduce<1024>, long> trip_count(0);
+
+  nested::forall(
+      Pol{},
+
+      RAJA::make_tuple(RangeSegment(0,N)),
+
+      [=] __device__ (RAJA::Index_type i){
+
+        trip_count += 1;
+        //d_ptr[i] = 1;
+        //d_ptr2[i] = 2;
+      }
+  );
+  cudaDeviceSynchronize();
+
+  long result = (long)trip_count;
+
+  ASSERT_EQ(result, N);
+}
+
+CUDA_TEST(Nested, CudaExec1){
+  using namespace RAJA;
+  using namespace RAJA::nested;
+
+  constexpr long N = (long)3*1024*1024;
+
+  // Loop Fusion
+  using Pol = nested::Policy<
+            CudaKernel<128,
+              For<0, cuda_block_thread_exec, Lambda<0>>
+            >
+        >;
+
+
+  RAJA::ReduceSum<cuda_reduce<128>, long> trip_count(0);
+
+  nested::forall(
+      Pol{},
+
+      RAJA::make_tuple(RangeSegment(0,N)),
+
+      [=] __device__ (ptrdiff_t i){
+
+        trip_count += 1;
+      }
+  );
+  cudaDeviceSynchronize();
+
+  long result = (long)trip_count;
+  //printf("result=%ld\n", result);
+
+  ASSERT_EQ(result, N);
+}
+
+
+
+CUDA_TEST(Nested, CudaExec1a){
+  using namespace RAJA;
+  using namespace RAJA::nested;
+
+  constexpr long N = (long)128;
+
+  // Loop Fusion
+  using Pol = nested::Policy<
+            CudaKernel<128,
+              nested::Collapse<cuda_block_thread_exec, ArgList<0,1>, Lambda<0>>
+            >
+        >;
+
+
+  RAJA::ReduceSum<cuda_reduce<1024>, long> trip_count(0);
+
+  nested::forall(
+      Pol{},
+
+      RAJA::make_tuple(RangeSegment(0,N), RangeStrideSegment(0,N,2)),
+
+      [=] __device__ (ptrdiff_t i, ptrdiff_t j){
+        trip_count += 1;
+      }
+  );
+  cudaDeviceSynchronize();
+
+  long result = (long)trip_count;
+  //printf("result=%ld\n", result);
+
+  ASSERT_EQ(result, N*N/2);
+}
+
+
+
+CUDA_TEST(Nested, CudaExec1b){
+  using namespace RAJA;
+  using namespace RAJA::nested;
+
+  constexpr long N = (long)3*1024*1024;
+
+  // Loop Fusion
+  using Pol = nested::Policy<
+            CudaKernel<128,
+              For<0, cuda_block_thread_exec, Lambda<0>>
+              >
+        >;
+
+
+  RAJA::ReduceSum<cuda_reduce<1024>, long> trip_count(0);
+
+  nested::forall(
+      Pol{},
+
+      RAJA::make_tuple(RangeSegment(0,N)),
+
+      [=] __device__ (ptrdiff_t i){
+
+        trip_count += 1;
+        //printf("[%d] %d\n", (int)threadIdx.x, (int)i);
+      }
+  );
+  cudaDeviceSynchronize();
+
+  long result = (long)trip_count;
+  //printf("result=%ld\n", result);
+
+  ASSERT_EQ(result, N);
+}
+
+CUDA_TEST(Nested, CudaExec2){
+  using namespace RAJA;
+  using namespace RAJA::nested;
+
+
+  constexpr long N = (long)3*1024*1024;
+
+  RAJA::ReduceSum<cuda_reduce<1024>, long> trip_count(0);
+
+  RAJA::forall<cuda_exec<1024>>(
+      RangeSegment(0,N),
+      [=] __device__ (ptrdiff_t i){
+        trip_count += 1;
+      });
+  cudaDeviceSynchronize();
+
+  long result = (long)trip_count;
+  //printf("result=%ld\n", result);
+  ASSERT_EQ(result, N);
+}
+
+
+
+
+
+CUDA_TEST(Nested, CudaComplexNested){
+  using namespace RAJA;
+  using namespace RAJA::nested;
+
+  constexpr long N = (long)739;
+
+  using Pol = nested::Policy<
+            CudaKernel<1024,
+              For<0, cuda_block_thread_exec,
+                For<1, cuda_thread_exec,
+                  For<2, cuda_thread_exec, Lambda<0>>
+                >,
+                For<2, cuda_thread_exec, Lambda<0>>
+              >
+            >
+          >;
+
+  int *ptr = nullptr;
+  cudaErrchk(cudaMallocManaged(&ptr, sizeof(int) * N) );
+
+  for(long i = 0;i < N;++ i){
+    ptr[i] = 0;
+  }
+
+
+  auto segments = RAJA::make_tuple(RangeSegment(0,N), RangeSegment(0,N), RangeSegment(0, N));
+
+
+  RAJA::ReduceSum<cuda_reduce<1024>, long> trip_count(0);
+
+  nested::forall(
+      Pol{},
+
+      segments,
+
+      [=] __device__ (RAJA::Index_type i, RAJA::Index_type j, RAJA::Index_type k){
+
+        trip_count += 1;
+        RAJA::atomic::atomicAdd<RAJA::atomic::auto_atomic>(ptr+i, (int)1);
+
+      }
+  );
+  cudaDeviceSynchronize();
+
+  for(long i = 0;i < N;++ i){
+    ASSERT_EQ(ptr[i], (int)(N*N + N));
+  }
+
+  // check trip count
+  long result = (long)trip_count;
+  ASSERT_EQ(result, N*N*N + N*N);
+
+
+  cudaFree(ptr);
+}
+
+
+
+
+CUDA_TEST(Nested, CudaShmemWindow1d){
+  using namespace RAJA;
+  using namespace RAJA::nested;
+
+  constexpr long N = (long)256;
+
+  using Pol = nested::Policy<
+            CudaKernel<1024,
+              nested::Tile<0, nested::tile_fixed<16>, seq_exec,
+                SetShmemWindow<
+
+                  For<0, cuda_thread_exec, Lambda<0>>,
+
+                  CudaThreadSync,
+
+                  For<0, cuda_thread_exec, Lambda<1>>
+                > // SetShmemWindow
+              >
+            >
+          >;
+
+  int *ptr = nullptr;
+  cudaErrchk(cudaMallocManaged(&ptr, sizeof(int) * N) );
+
+  for(long i = 0;i < N;++ i){
+    ptr[i] = 0;
+  }
+
+
+  auto segments = RAJA::make_tuple(RangeSegment(0,N));
+
+
+  RAJA::ReduceSum<cuda_reduce<1024>, long> trip_count(0);
+
+
+  using shmem_t = SharedMemory<cuda_shmem, double, 16>;
+  ShmemWindowView<shmem_t, ArgList<0>, SizeList<16>, decltype(segments)> shmem;
+
+
+  nested::forall(
+      Pol{},
+
+      segments,
+
+      [=] __device__ (RAJA::Index_type i){
+
+        trip_count += 1;
+        shmem(i) = i;
+
+      },
+
+      [=] __device__ (RAJA::Index_type i){
+
+        trip_count += 1;
+        ptr[i] = shmem(i);
+
+      }
+  );
+  cudaDeviceSynchronize();
+
+  for(long i = 0;i < N;++ i){
+    ASSERT_EQ(ptr[i], (int)(i));
+  }
+
+  // check trip count
+  long result = (long)trip_count;
+  ASSERT_EQ(result, 2*N);
+
+
+  cudaFree(ptr);
+}
+
+
+
+CUDA_TEST(Nested, CudaShmemWindow2d){
+  using namespace RAJA;
+  using namespace RAJA::nested;
+
+  constexpr long N = (long)1024;
+  constexpr long M = (long)1024;
+
+  using Pol = nested::Policy<
+            CudaKernel<512,
+              nested::Tile<0, nested::tile_fixed<2>, seq_exec,
+                nested::Tile<1, nested::tile_fixed<2>, seq_exec,
+                  SetShmemWindow<
+                    For<0, cuda_thread_exec,
+
+                      For<1, cuda_thread_exec, Lambda<0>>,
+
+                      CudaThreadSync,
+
+                      For<1, cuda_thread_exec, Lambda<1>>
+                    >
+                  >
+                >
+              >
+            >
+          >;
+
+  int *ptr = nullptr;
+  cudaErrchk(cudaMallocManaged(&ptr, sizeof(int) * N * M) );
+
+  for(long i = 0;i < N*M;++ i){
+    ptr[i] = 0;
+  }
+
+
+  auto segments = RAJA::make_tuple(RangeSegment(0,N), RangeSegment(0,M));
+
+
+  RAJA::ReduceSum<cuda_reduce<512>, long> trip_count(0);
+
+
+  using shmem_t = SharedMemory<cuda_shmem, double, 4>;
+  ShmemWindowView<shmem_t, ArgList<0,1>, SizeList<2,2>, decltype(segments)> shmem;
+
+
+  nested::forall(
+      Pol{},
+
+      segments,
+
+      [=] __device__ (RAJA::Index_type i, RAJA::Index_type j){
+        trip_count += 1;
+        shmem(i,j) = i*j;
+
+      },
+
+      [=] __device__ (RAJA::Index_type i, RAJA::Index_type j){
+
+        trip_count += 1;
+        ptr[i*M + j] = shmem(i,j);
+
+      }
+  );
+  cudaDeviceSynchronize();
+
+  for(long i = 0;i < N;++ i){
+    for(long j = 0;j < M;++ j){
+      ASSERT_EQ(ptr[i*M+j], (int)(i*j));
+    }
+  }
+
+  // check trip count
+  long result = (long)trip_count;
+  ASSERT_EQ(result, 2*N*M);
+
+
+  cudaFree(ptr);
+}
+
+
+
+
+#endif // CUDA
+
+
+
